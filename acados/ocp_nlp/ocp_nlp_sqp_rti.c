/*
 *    This file is part of acados.
 *
 *    acados is free software; you can redistribute it and/or
 *    modify it under the terms of the GNU Lesser General Public
 *    License as published by the Free Software Foundation; either
 *    version 3 of the License, or (at your option) any later version.
 *
 *    acados is distributed in the hope that it will be useful,
 *    but WITHOUT ANY WARRANTY; without even the implied warranty of
 *    MERCHANTABILITY or FITNESS FOR A PARTICULAR PURPOSE.  See the GNU
 *    Lesser General Public License for more details.
 *
 *    You should have received a copy of the GNU Lesser General Public
 *    License along with acados; if not, write to the Free Software Foundation,
 *    Inc., 51 Franklin Street, Fifth Floor, Boston, MA  02110-1301  USA
 *
 */

#include "acados/ocp_nlp/ocp_nlp_sqp_rti.h"

// external
#include <assert.h>
#include <math.h>
#include <string.h>
#include <stdio.h>
#include <stdlib.h>
#if defined(ACADOS_WITH_OPENMP)
#include <omp.h>
#endif

// blasfeo
#include "blasfeo/include/blasfeo_d_aux.h"
#include "blasfeo/include/blasfeo_d_aux_ext_dep.h"
#include "blasfeo/include/blasfeo_d_blas.h"
// acados
#include "acados/ocp_nlp/ocp_nlp_common.h"
#include "acados/ocp_nlp/ocp_nlp_dynamics_cont.h"
#include "acados/ocp_qp/ocp_qp_common.h"
#include "acados/sim/sim_common.h"
#include "acados/utils/mem.h"
#include "acados/utils/print.h"
#include "acados/utils/timing.h"
#include "acados/utils/types.h"



/************************************************
 * options
 ************************************************/

int ocp_nlp_sqp_rti_opts_calculate_size(void *config_, void *dims_)
{
    ocp_nlp_dims *dims = dims_;
    ocp_nlp_config *config = config_;

    ocp_qp_xcond_solver_config *qp_solver = config->qp_solver;
    ocp_nlp_dynamics_config **dynamics = config->dynamics;
    ocp_nlp_cost_config **cost = config->cost;
    ocp_nlp_constraints_config **constraints = config->constraints;

    int N = dims->N;

    int size = 0;

    size += sizeof(ocp_nlp_sqp_rti_opts);

    size += qp_solver->opts_calculate_size(qp_solver, dims->qp_solver);

    if (config->regularization != NULL)
        size += config->regularization->opts_calculate_size();

    // dynamics
    size += N * sizeof(void *);
    for (int ii = 0; ii < N; ii++)
    {
        size += dynamics[ii]->opts_calculate_size(dynamics[ii], dims->dynamics[ii]);
    }

    // cost
    size += (N + 1) * sizeof(void *);
    for (int ii = 0; ii <= N; ii++)
    {
        size += cost[ii]->opts_calculate_size(cost[ii], dims->cost[ii]);
    }

    // constraints
    size += (N + 1) * sizeof(void *);
    for (int ii = 0; ii <= N; ii++)
    {
        size += constraints[ii]->opts_calculate_size(constraints[ii], dims->constraints[ii]);
    }

    return size;
}



void *ocp_nlp_sqp_rti_opts_assign(void *config_, void *dims_, void *raw_memory)
{
    ocp_nlp_dims *dims = dims_;
    ocp_nlp_config *config = config_;

    ocp_qp_xcond_solver_config *qp_solver = config->qp_solver;
    ocp_nlp_dynamics_config **dynamics = config->dynamics;
    ocp_nlp_cost_config **cost = config->cost;
    ocp_nlp_constraints_config **constraints = config->constraints;

    int N = dims->N;

    char *c_ptr = (char *) raw_memory;

    ocp_nlp_sqp_rti_opts *opts = (ocp_nlp_sqp_rti_opts *) c_ptr;
    c_ptr += sizeof(ocp_nlp_sqp_rti_opts);

    opts->qp_solver_opts = qp_solver->opts_assign(qp_solver, dims->qp_solver, c_ptr);
    c_ptr += qp_solver->opts_calculate_size(qp_solver, dims->qp_solver);

    if (config->regularization != NULL)
    {
        opts->reg_opts = config->regularization->opts_assign(c_ptr);
        c_ptr += config->regularization->opts_calculate_size();
    }

    // dynamics
    opts->dynamics = (void **) c_ptr;
    c_ptr += N * sizeof(void *);
    for (int ii = 0; ii < N; ii++)
    {
        opts->dynamics[ii] = dynamics[ii]->opts_assign(dynamics[ii], dims->dynamics[ii], c_ptr);
        c_ptr += dynamics[ii]->opts_calculate_size(dynamics[ii], dims->dynamics[ii]);
    }

    // cost
    opts->cost = (void **) c_ptr;
    c_ptr += (N + 1) * sizeof(void *);
    for (int ii = 0; ii <= N; ii++)
    {
        opts->cost[ii] = cost[ii]->opts_assign(cost[ii], dims->cost[ii], c_ptr);
        c_ptr += cost[ii]->opts_calculate_size(cost[ii], dims->cost[ii]);
    }

    // constraints
    opts->constraints = (void **) c_ptr;
    c_ptr += (N + 1) * sizeof(void *);
    for (int ii = 0; ii <= N; ii++)
    {
        opts->constraints[ii] =
            constraints[ii]->opts_assign(constraints[ii], dims->constraints[ii], c_ptr);
        c_ptr += constraints[ii]->opts_calculate_size(constraints[ii], dims->constraints[ii]);
    }

    assert((char *) raw_memory + ocp_nlp_sqp_rti_opts_calculate_size(config, dims) >= c_ptr);

    return opts;
}



void ocp_nlp_sqp_rti_opts_initialize_default(void *config_, void *dims_, void *opts_)
{
    ocp_nlp_dims *dims = dims_;
    ocp_nlp_config *config = config_;
    ocp_nlp_sqp_rti_opts *opts = opts_;

    ocp_qp_xcond_solver_config *qp_solver = config->qp_solver;
    ocp_nlp_dynamics_config **dynamics = config->dynamics;
    ocp_nlp_cost_config **cost = config->cost;
    ocp_nlp_constraints_config **constraints = config->constraints;

    int ii;

    int N = dims->N;

    // SQP RTI opts

//    opts->compute_dual_sol = 1;

    opts->reuse_workspace = 1;
#if defined(ACADOS_WITH_OPENMP)
    opts->num_threads = ACADOS_NUM_THREADS;
#endif

    // submodules opts

    // do not compute adjoint in dynamics and constraints
    int compute_adj = 0;

    qp_solver->opts_initialize_default(qp_solver, dims->qp_solver, opts->qp_solver_opts);

    if (config->regularization != NULL)
    {
        opts->reg_opts->delta = 1e-4;
        opts->reg_opts->gamma = 0.0;
    }

    // dynamics
    for (ii = 0; ii < N; ii++)
    {
        dynamics[ii]->opts_initialize_default(dynamics[ii], dims->dynamics[ii], opts->dynamics[ii]);
        // dynamics[ii]->opts_set(dynamics[ii], dims->dynamics[ii], opts->dynamics[ii], COMPUTE_ADJ,
        //     &compute_adj);
        // TODO(oj): commented this out, check if this did anything!
    }

    // cost
    for (ii = 0; ii <= N; ii++)
    {
        cost[ii]->opts_initialize_default(cost[ii], dims->cost[ii], opts->cost[ii]);
    }

    // constraints
    for (ii = 0; ii <= N; ii++)
    {
        constraints[ii]->opts_initialize_default(constraints[ii], dims->constraints[ii],
            opts->constraints[ii]);
        constraints[ii]->opts_set(constraints[ii], dims->constraints[ii], opts->constraints[ii],
            COMPUTE_ADJ, &compute_adj);
    }

    return;
}



void ocp_nlp_sqp_rti_opts_update(void *config_, void *dims_, void *opts_)
{
    ocp_nlp_dims *dims = dims_;
    ocp_nlp_config *config = config_;
    ocp_nlp_sqp_rti_opts *opts = opts_;

    ocp_qp_xcond_solver_config *qp_solver = config->qp_solver;
    ocp_nlp_dynamics_config **dynamics = config->dynamics;
    ocp_nlp_cost_config **cost = config->cost;
    ocp_nlp_constraints_config **constraints = config->constraints;

    int ii;

    int N = dims->N;

    qp_solver->opts_update(qp_solver, dims->qp_solver, opts->qp_solver_opts);

    // dynamics
    for (ii = 0; ii < N; ii++)
    {
        dynamics[ii]->opts_update(dynamics[ii], dims->dynamics[ii], opts->dynamics[ii]);
    }

    // cost
    for (ii = 0; ii <= N; ii++)
    {
        cost[ii]->opts_update(cost[ii], dims->cost[ii], opts->cost[ii]);
    }

    // constraints
    for (ii = 0; ii <= N; ii++)
    {
        constraints[ii]->opts_update(constraints[ii], dims->constraints[ii], opts->constraints[ii]);
    }

    return;
}

static void ocp_nlp_sqp_rti_opts_set_maxIter(void *config_, void* opts_, const void* value)
{
    // ocp_nlp_sqp_rti_opts *opts = (ocp_nlp_sqp_rti_opts *) opts_;
    int* maxIter = (int *) value;
    // opts->maxIter = *maxIter;
    if ( *maxIter > 1 )
    {
        printf("\nerror: option type not available in module\n");
        exit(1);
    }
}


void ocp_nlp_sqp_rti_opts_set(void *config_, void *opts_, const char *field, const void* value)
{
    ocp_nlp_sqp_rti_opts *opts = (ocp_nlp_sqp_rti_opts *) opts_;
    ocp_nlp_config *config = config_;
    if (!strcmp(field, "maxIter"))
    {
        ocp_nlp_sqp_rti_opts_set_maxIter(config_, opts_, value);
    }
    else
    {
        config->qp_solver->opts_set(config->qp_solver, opts->qp_solver_opts, field, value);
    }
}

int ocp_nlp_sqp_rti_dyanimcs_opts_set(void *config_, void *opts_, int stage,
                                     const char *field, void *value)
{
    ocp_nlp_config *config = config_;
    ocp_nlp_sqp_rti_opts *opts = opts_;
    ocp_nlp_dynamics_config *dyn_config = config->dynamics[stage];

    return dyn_config->opts_set(dyn_config, opts->dynamics[stage], field, value);

}

/************************************************
 * memory
 ************************************************/

int ocp_nlp_sqp_rti_memory_calculate_size(void *config_, void *dims_, void *opts_)
{
    ocp_nlp_dims *dims = dims_;
    ocp_nlp_config *config = config_;
    ocp_nlp_sqp_rti_opts *opts = opts_;

    ocp_qp_xcond_solver_config *qp_solver = config->qp_solver;
    ocp_nlp_dynamics_config **dynamics = config->dynamics;
    ocp_nlp_cost_config **cost = config->cost;
    ocp_nlp_constraints_config **constraints = config->constraints;

    // extract dims
    int N = dims->N;
    // ocp_nlp_cost_dims **cost_dims = dims->cost;
    // int ny;

    int size = 0;

    size += sizeof(ocp_nlp_sqp_rti_memory);

    size += qp_solver->memory_calculate_size(qp_solver, dims->qp_solver, opts->qp_solver_opts);

    if (config->regularization != NULL)
        size += config->regularization->memory_calculate_size(dims->qp_solver);

    // dynamics
    size += N * sizeof(void *);
    for (int ii = 0; ii < N; ii++)
    {
        size += dynamics[ii]->memory_calculate_size(dynamics[ii], dims->dynamics[ii],
                                                    opts->dynamics[ii]);
    }

    // cost
    size += (N + 1) * sizeof(void *);
    for (int ii = 0; ii <= N; ii++)
    {
        size += cost[ii]->memory_calculate_size(cost[ii], dims->cost[ii], opts->cost[ii]);
    }

    // constraints
    size += (N + 1) * sizeof(void *);
    for (int ii = 0; ii <= N; ii++)
    {
        size += constraints[ii]->memory_calculate_size(constraints[ii], dims->constraints[ii],
                                                       opts->constraints[ii]);
    }

    // nlp mem
    size += ocp_nlp_memory_calculate_size(config, dims);

    size += 8;  // initial align

    //    make_int_multiple_of(64, &size);

    return size;
}



void *ocp_nlp_sqp_rti_memory_assign(void *config_, void *dims_, void *opts_, void *raw_memory)
{
    ocp_nlp_dims *dims = dims_;
    ocp_nlp_config *config = config_;
    ocp_nlp_sqp_rti_opts *opts = opts_;

    ocp_qp_xcond_solver_config *qp_solver = config->qp_solver;
    ocp_nlp_dynamics_config **dynamics = config->dynamics;
    ocp_nlp_cost_config **cost = config->cost;
    ocp_nlp_constraints_config **constraints = config->constraints;

    char *c_ptr = (char *) raw_memory;

    // extract dims
    int N = dims->N;
    // ocp_nlp_cost_dims **cost_dims = dims->cost;
    // int ny;

    // initial align
    align_char_to(8, &c_ptr);

    ocp_nlp_sqp_rti_memory *mem = (ocp_nlp_sqp_rti_memory *) c_ptr;
    c_ptr += sizeof(ocp_nlp_sqp_rti_memory);

    // QP solver
    mem->qp_solver_mem =
        qp_solver->memory_assign(qp_solver, dims->qp_solver, opts->qp_solver_opts, c_ptr);
    c_ptr += qp_solver->memory_calculate_size(qp_solver, dims->qp_solver, opts->qp_solver_opts);

    // regularization
    if (config->regularization != NULL)
    {
        mem->reg_mem = config->regularization->memory_assign(dims->qp_solver, c_ptr);
        c_ptr += config->regularization->memory_calculate_size(dims->qp_solver);
    }

    // nlp mem
    mem->nlp_mem = ocp_nlp_memory_assign(config, dims, c_ptr);
    c_ptr += ocp_nlp_memory_calculate_size(config, dims);

    // dynamics
    mem->dynamics = (void **) c_ptr;
    c_ptr += N * sizeof(void *);
    for (int ii = 0; ii < N; ii++)
    {
        mem->dynamics[ii] = dynamics[ii]->memory_assign(dynamics[ii], dims->dynamics[ii],
                                                        opts->dynamics[ii], c_ptr);
        c_ptr += dynamics[ii]->memory_calculate_size(dynamics[ii], dims->dynamics[ii],
                                                     opts->dynamics[ii]);
    }

    // cost
    mem->cost = (void **) c_ptr;
    c_ptr += (N + 1) * sizeof(void *);
    for (int ii = 0; ii <= N; ii++)
    {
        mem->cost[ii] = cost[ii]->memory_assign(cost[ii], dims->cost[ii], opts->cost[ii], c_ptr);
        c_ptr += cost[ii]->memory_calculate_size(cost[ii], dims->cost[ii], opts->cost[ii]);
    }

    // constraints
    mem->constraints = (void **) c_ptr;
    c_ptr += (N + 1) * sizeof(void *);
    for (int ii = 0; ii <= N; ii++)
    {
        mem->constraints[ii] = constraints[ii]->memory_assign(
            constraints[ii], dims->constraints[ii], opts->constraints[ii], c_ptr);
        c_ptr += constraints[ii]->memory_calculate_size(constraints[ii], dims->constraints[ii],
                                                        opts->constraints[ii]);
    }

    assert((char *) raw_memory+ocp_nlp_sqp_rti_memory_calculate_size(config, dims, opts) >= c_ptr);

    return mem;
}



/************************************************
 * workspace
 ************************************************/

int ocp_nlp_sqp_rti_workspace_calculate_size(void *config_, void *dims_, void *opts_)
{
    ocp_nlp_dims *dims = dims_;
    ocp_nlp_config *config = config_;
    ocp_nlp_sqp_rti_opts *opts = opts_;

    ocp_qp_xcond_solver_config *qp_solver = config->qp_solver;
    ocp_nlp_dynamics_config **dynamics = config->dynamics;
    ocp_nlp_cost_config **cost = config->cost;
    ocp_nlp_constraints_config **constraints = config->constraints;

    // loop index
    int ii;

    // extract dims
    int N = dims->N;

    int size = 0;
    int size_tmp = 0;
    int tmp;

    // sqp
    size += sizeof(ocp_nlp_sqp_rti_work);

    // array of pointers
    // cost
    size += (N + 1) * sizeof(void *);
    // dynamics
    size += N * sizeof(void *);
    // constraints
    size += (N + 1) * sizeof(void *);

    // qp in
    size += ocp_qp_in_calculate_size(qp_solver, dims->qp_solver);

    // qp out
    size += ocp_qp_out_calculate_size(qp_solver, dims->qp_solver);

    if (opts->reuse_workspace)
    {

#if defined(ACADOS_WITH_OPENMP)

        // qp solver
        size += qp_solver->workspace_calculate_size(qp_solver, dims->qp_solver,
            opts->qp_solver_opts);

        // dynamics
        for (ii = 0; ii < N; ii++)
        {
            size += dynamics[ii]->workspace_calculate_size(dynamics[ii], dims->dynamics[ii],
                                                           opts->dynamics[ii]);
        }

        // cost
        for (ii = 0; ii <= N; ii++)
        {
            size += cost[ii]->workspace_calculate_size(cost[ii], dims->cost[ii], opts->cost[ii]);
        }

        // constraints
        for (ii = 0; ii <= N; ii++)
        {
            size += constraints[ii]->workspace_calculate_size(constraints[ii],
                dims->constraints[ii], opts->constraints[ii]);
        }

#else

        // qp solver
        tmp = qp_solver->workspace_calculate_size(qp_solver, dims->qp_solver, opts->qp_solver_opts);
        size_tmp = tmp > size_tmp ? tmp : size_tmp;

        // dynamics
        for (ii = 0; ii < N; ii++)
        {
            tmp = dynamics[ii]->workspace_calculate_size(dynamics[ii], dims->dynamics[ii],
                                                           opts->dynamics[ii]);
            size_tmp = tmp > size_tmp ? tmp : size_tmp;
        }

        // cost
        for (ii = 0; ii <= N; ii++)
        {
            tmp = cost[ii]->workspace_calculate_size(cost[ii], dims->cost[ii], opts->cost[ii]);
            size_tmp = tmp > size_tmp ? tmp : size_tmp;
        }

        // constraints
        for (ii = 0; ii <= N; ii++)
        {
            tmp = constraints[ii]->workspace_calculate_size(constraints[ii], dims->constraints[ii],
                                                              opts->constraints[ii]);
            size_tmp = tmp > size_tmp ? tmp : size_tmp;
        }


        size += size_tmp;

#endif

    }
    else
    {

        // qp solver
        size += qp_solver->workspace_calculate_size(qp_solver, dims->qp_solver,
            opts->qp_solver_opts);

        // dynamics
        for (ii = 0; ii < N; ii++)
        {
            size += dynamics[ii]->workspace_calculate_size(dynamics[ii], dims->dynamics[ii],
                                                           opts->dynamics[ii]);
        }

        // cost
        for (ii = 0; ii <= N; ii++)
        {
            size += cost[ii]->workspace_calculate_size(cost[ii], dims->cost[ii], opts->cost[ii]);
        }

        // constraints
        for (ii = 0; ii <= N; ii++)
        {
            size += constraints[ii]->workspace_calculate_size(constraints[ii],
                dims->constraints[ii], opts->constraints[ii]);
        }

    }

    return size;
}



// TODO(all): introduce member "memsize" in all structures to make on-line cast cheaper (i.e. avoid
// to calculate size on-line)
static void ocp_nlp_sqp_rti_cast_workspace(void *config_, ocp_nlp_dims *dims,
                                           ocp_nlp_sqp_rti_work *work,
                                           ocp_nlp_sqp_rti_memory *mem, ocp_nlp_sqp_rti_opts *opts)
{
    ocp_nlp_config *config = (ocp_nlp_config *) config_;

    ocp_qp_xcond_solver_config *qp_solver = config->qp_solver;
    ocp_nlp_dynamics_config **dynamics = config->dynamics;
    ocp_nlp_cost_config **cost = config->cost;
    ocp_nlp_constraints_config **constraints = config->constraints;

    // extract dims
    int N = dims->N;

    // sqp
    char *c_ptr = (char *) work;
    c_ptr += sizeof(ocp_nlp_sqp_rti_work);

    // array of pointers
    //
    work->dynamics = (void **) c_ptr;
    c_ptr += N * sizeof(void *);
    //
    work->cost = (void **) c_ptr;
    c_ptr += (N + 1) * sizeof(void *);
    //
    work->constraints = (void **) c_ptr;
    c_ptr += (N + 1) * sizeof(void *);

    // qp in
    work->qp_in = ocp_qp_in_assign(qp_solver, dims->qp_solver, c_ptr);
    c_ptr += ocp_qp_in_calculate_size(qp_solver, dims->qp_solver);

    // qp out
    work->qp_out = ocp_qp_out_assign(qp_solver, dims->qp_solver, c_ptr);
    c_ptr += ocp_qp_out_calculate_size(qp_solver, dims->qp_solver);

    if (opts->reuse_workspace)
    {

#if defined(ACADOS_WITH_OPENMP)

        // qp solver
        work->qp_work = (void *) c_ptr;
        c_ptr += qp_solver->workspace_calculate_size(qp_solver, dims->qp_solver,
            opts->qp_solver_opts);

        // dynamics
        for (int ii = 0; ii < N; ii++)
        {
            work->dynamics[ii] = c_ptr;
            c_ptr += dynamics[ii]->workspace_calculate_size(dynamics[ii], dims->dynamics[ii],
                                                            opts->dynamics[ii]);
        }

        // cost
        for (int ii = 0; ii <= N; ii++)
        {
            work->cost[ii] = c_ptr;
            c_ptr += cost[ii]->workspace_calculate_size(cost[ii], dims->cost[ii], opts->cost[ii]);
        }

        // constraints
        for (int ii = 0; ii <= N; ii++)
        {
            work->constraints[ii] = c_ptr;
            c_ptr += constraints[ii]->workspace_calculate_size(constraints[ii],
                dims->constraints[ii], opts->constraints[ii]);
        }

#else

        // qp solver
        work->qp_work = (void *) c_ptr;

        // dynamics
        for (int ii = 0; ii < N; ii++)
        {
            work->dynamics[ii] = c_ptr;
        }

        // cost
        for (int ii = 0; ii <= N; ii++)
        {
            work->cost[ii] = c_ptr;
        }

        // constraints
        for (int ii = 0; ii <= N; ii++)
        {
            work->constraints[ii] = c_ptr;
        }

#endif

    }
    else
    {

        // qp solver
        work->qp_work = (void *) c_ptr;
        c_ptr += qp_solver->workspace_calculate_size(qp_solver, dims->qp_solver,
            opts->qp_solver_opts);

        // dynamics
        for (int ii = 0; ii < N; ii++)
        {
            work->dynamics[ii] = c_ptr;
            c_ptr += dynamics[ii]->workspace_calculate_size(dynamics[ii], dims->dynamics[ii],
                                                            opts->dynamics[ii]);
        }

        // cost
        for (int ii = 0; ii <= N; ii++)
        {
            work->cost[ii] = c_ptr;
            c_ptr += cost[ii]->workspace_calculate_size(cost[ii], dims->cost[ii], opts->cost[ii]);
        }

        // constraints
        for (int ii = 0; ii <= N; ii++)
        {
            work->constraints[ii] = c_ptr;
            c_ptr += constraints[ii]->workspace_calculate_size(constraints[ii],
                dims->constraints[ii], opts->constraints[ii]);
        }

    }

    // assert & return
    assert((char *) work + ocp_nlp_sqp_rti_workspace_calculate_size(config, dims, opts) >= c_ptr);

    return;
}



/************************************************
 * functions
 ************************************************/

static void initialize_qp(void *config_, ocp_nlp_dims *dims, ocp_nlp_in *nlp_in,
                          ocp_nlp_out *nlp_out, ocp_nlp_sqp_rti_opts *opts,
                          ocp_nlp_sqp_rti_memory *mem, ocp_nlp_sqp_rti_work *work)
{
    ocp_nlp_config *config = (ocp_nlp_config *) config_;

    // loop index
    int ii;

    // extract dims
    int N = dims->N;

#if defined(ACADOS_WITH_OPENMP)
    #pragma omp parallel for
#endif
    for (ii = 0; ii <= N; ii++)
    {
        // cost
        config->cost[ii]->initialize(config->cost[ii], dims->cost[ii], nlp_in->cost[ii],
                                     opts->cost[ii], mem->cost[ii], work->cost[ii]);
        // dynamics
        if (ii < N)
            config->dynamics[ii]->initialize(config->dynamics[ii], dims->dynamics[ii],
                                         nlp_in->dynamics[ii], opts->dynamics[ii],
                                         mem->dynamics[ii], work->dynamics[ii]);
        // constraints
        config->constraints[ii]->initialize(config->constraints[ii], dims->constraints[ii],
                                            nlp_in->constraints[ii], opts->constraints[ii],
                                            mem->constraints[ii], work->constraints[ii]);
    }

    return;
}



static void linearize_update_qp_matrices(void *config_, ocp_nlp_dims *dims, ocp_nlp_in *nlp_in,
                                         ocp_nlp_out *nlp_out, ocp_nlp_sqp_rti_opts *opts,
                                         ocp_nlp_sqp_rti_memory *mem, ocp_nlp_sqp_rti_work *work)
{
    ocp_nlp_config *config = (ocp_nlp_config *) config_;

    // loop index
    int i;

    // extract dims
    int N = dims->N;
    int *nv = dims->nv;
    int *nx = dims->nx;
    int *nu = dims->nu;
    int *ni = dims->ni;

    ocp_nlp_memory *nlp_mem = mem->nlp_mem;

    /* stage-wise multiple shooting lagrangian evaluation */

#if defined(ACADOS_WITH_OPENMP)
    #pragma omp parallel for
#endif
    for (i = 0; i <= N; i++)
    {
        // cost
        config->cost[i]->update_qp_matrices(config->cost[i], dims->cost[i], nlp_in->cost[i],
                                            opts->cost[i], mem->cost[i], work->cost[i]);
        // dynamics
        if (i < N)
            config->dynamics[i]->update_qp_matrices(config->dynamics[i], dims->dynamics[i],
                                                nlp_in->dynamics[i], opts->dynamics[i],
                                                mem->dynamics[i], work->dynamics[i]);
        // constraints
        config->constraints[i]->update_qp_matrices(config->constraints[i], dims->constraints[i],
                                                   nlp_in->constraints[i], opts->constraints[i],
                                                   mem->constraints[i], work->constraints[i]);
    }

    /* collect stage-wise evaluations */

#if defined(ACADOS_WITH_OPENMP)
    #pragma omp parallel for
#endif
    for (i=0; i <= N; i++)
    {

        // nlp mem: cost_grad
        struct blasfeo_dvec *cost_grad = config->cost[i]->memory_get_grad_ptr(mem->cost[i]);
        blasfeo_dveccp(nv[i], cost_grad, 0, nlp_mem->cost_grad + i, 0);

        // nlp mem: dyn_fun
        if (i < N)
        {
            struct blasfeo_dvec *dyn_fun
                = config->dynamics[i]->memory_get_fun_ptr(mem->dynamics[i]);
            blasfeo_dveccp(nx[i + 1], dyn_fun, 0, nlp_mem->dyn_fun + i, 0);
        }

        // nlp mem: dyn_adj
        if (i < N)
        {
            struct blasfeo_dvec *dyn_adj
                = config->dynamics[i]->memory_get_adj_ptr(mem->dynamics[i]);
            blasfeo_dveccp(nu[i] + nx[i], dyn_adj, 0, nlp_mem->dyn_adj + i, 0);
        }
        else
        {
            blasfeo_dvecse(nu[N] + nx[N], 0.0, nlp_mem->dyn_adj + N, 0);
        }
        if (i > 0)
        {
            struct blasfeo_dvec *dyn_adj
                = config->dynamics[i-1]->memory_get_adj_ptr(mem->dynamics[i-1]);
            blasfeo_daxpy(nx[i], 1.0, dyn_adj, nu[i-1]+nx[i-1], nlp_mem->dyn_adj+i, nu[i],
                nlp_mem->dyn_adj+i, nu[i]);
        }

        // nlp mem: ineq_fun
        struct blasfeo_dvec *ineq_fun =
            config->constraints[i]->memory_get_fun_ptr(mem->constraints[i]);
        blasfeo_dveccp(2 * ni[i], ineq_fun, 0, nlp_mem->ineq_fun + i, 0);
        // nlp mem: ineq_adj

        struct blasfeo_dvec *ineq_adj =
            config->constraints[i]->memory_get_adj_ptr(mem->constraints[i]);
        blasfeo_dveccp(nv[i], ineq_adj, 0, nlp_mem->ineq_adj + i, 0);

    }

    // TODO(all): still to clean !!!!!!!!!!!!!

    for (i = 0; i <= N; i++)
    {
        // TODO(rien) where should the update happen??? move to qp update ???
        // TODO(all): fix and move where appropriate
        //  if(i<N)
        //  {
        //   ocp_nlp_dynamics_opts *dynamics_opts = opts->dynamics[i];
        //   sim_opts *opts = dynamics_opts->sim_solver;
        //   if (opts->scheme != NULL && opts->scheme->type != exact)
        //   {
        //    for (int_t j = 0; j < nx; j++)
        //     BLASFEO_DVECEL(nlp_mem->cost_grad+i, nu+j) += work->sim_out[i]->grad[j];
        //    for (int_t j = 0; j < nu; j++)
        //     BLASFEO_DVECEL(nlp_mem->cost_grad+i, j) += work->sim_out[i]->grad[nx+j];
        //   }
        //  }
    }

    return;
}


static void regularize_hessian(void *config_, ocp_nlp_dims *dims, ocp_nlp_in *nlp_in,
                               ocp_nlp_out *nlp_out, ocp_nlp_sqp_rti_opts *opts,
                               ocp_nlp_sqp_rti_memory *mem, ocp_nlp_sqp_rti_work *work)
{
    ocp_nlp_config *config = (ocp_nlp_config *) config_;

    if (config->regularization == NULL)
        return;

    config->regularization->evaluate(config->regularization, dims->qp_solver, work->qp_in,
                                     work->qp_out, opts->reg_opts, mem->reg_mem);
}



// update QP rhs for SQP (step prim var, abs dual var)
// TODO(all): move in dynamics, cost, constraints modules ???
static void sqp_update_qp_vectors(void *config_, ocp_nlp_dims *dims, ocp_nlp_in *nlp_in,
                                  ocp_nlp_out *nlp_out, ocp_nlp_sqp_rti_opts *opts,
                                  ocp_nlp_sqp_rti_memory *mem, ocp_nlp_sqp_rti_work *work)
{
    // loop index
    int i;

    // extract dims
    int N = dims->N;
    int *nv = dims->nv;
    int *nx = dims->nx;
    // int *nu = dims->nu;
    int *ni = dims->ni;

    ocp_nlp_memory *nlp_mem = mem->nlp_mem;

#if defined(ACADOS_WITH_OPENMP)
    #pragma omp parallel for
#endif
    for (i = 0; i <= N; i++)
    {
        // g
        blasfeo_dveccp(nv[i], nlp_mem->cost_grad + i, 0, work->qp_in->rqz + i, 0);

        // b
        if (i < N)
            blasfeo_dveccp(nx[i + 1], nlp_mem->dyn_fun + i, 0, work->qp_in->b + i, 0);

        // d
        blasfeo_dveccp(2 * ni[i], nlp_mem->ineq_fun + i, 0, work->qp_in->d + i, 0);
    }

    return;
}



static void sqp_update_variables(ocp_nlp_dims *dims, ocp_nlp_out *nlp_out,
                                 ocp_nlp_sqp_rti_opts *opts, ocp_nlp_sqp_rti_memory *mem,
                                 ocp_nlp_sqp_rti_work *work)
{
    // loop index
    int i;

    // extract dims
    int N = dims->N;
    int *nv = dims->nv;
    int *nx = dims->nx;
    // int *nu = dims->nu;
    int *ni = dims->ni;

    // TODO(all): fix and move where appropriate
    //    for (i = 0; i < N; i++)
    //    {
    //  nx1 = dims->constraints[i+1]->nx;
    //        for (j = 0; j < nx1; j++)
    //        {
    //            work->sim_in[i]->S_adj[j] = -BLASFEO_DVECEL(&work->qp_out->pi[i], j);
    //        }
    //    }

#if defined(ACADOS_WITH_OPENMP)
    #pragma omp parallel for
#endif
    for (i = 0; i <= N; i++)
    {
        // (full) step in primal variables

        blasfeo_daxpy(nv[i], 1.0, work->qp_out->ux + i, 0, nlp_out->ux + i, 0, nlp_out->ux + i, 0);

        // absolute in dual variables

        if (i < N)
            blasfeo_dveccp(nx[i + 1], work->qp_out->pi + i, 0, nlp_out->pi + i, 0);

        blasfeo_dveccp(2 * ni[i], work->qp_out->lam + i, 0, nlp_out->lam + i, 0);

        blasfeo_dveccp(2 * ni[i], work->qp_out->t + i, 0, nlp_out->t + i, 0);

    }

    return;
}



// Simple fixed-step Gauss-Newton based SQP routine
int ocp_nlp_sqp_rti(void *config_, void *dims_, void *nlp_in_, void *nlp_out_,
                void *opts_, void *mem_, void *work_)
{
 

    // acados timer
    acados_timer timer0, timer1;

    // start timer
    // acados_tic(&timer0);

    ocp_nlp_dims *dims = dims_;
    ocp_nlp_config *config = config_;
    ocp_nlp_sqp_rti_opts *opts = opts_;
    ocp_nlp_sqp_rti_memory *mem = mem_;
    ocp_nlp_in *nlp_in = nlp_in_;
    ocp_nlp_out *nlp_out = nlp_out_;

    ocp_qp_xcond_solver_config *qp_solver = config->qp_solver;
    ocp_nlp_sqp_rti_work *work = work_;

    ocp_nlp_sqp_rti_cast_workspace(config, dims, work, mem, opts);

    // zero timers
    double total_time = 0.0;
    mem->time_qp_sol = 0.0;
    mem->time_lin = 0.0;
    mem->time_tot = 0.0;

    // extract dims
    int N = dims->N;

#if defined(ACADOS_WITH_OPENMP)
    // backup number of threads
    int num_threads_bkp = omp_get_num_threads();
    // set number of threads
    omp_set_num_threads(opts->num_threads);
    #pragma omp parallel
    { // beginning of parallel region
#endif

    // alias to dynamics_memory
#if defined(ACADOS_WITH_OPENMP)
    #pragma omp for nowait
#endif
    for (int ii = 0; ii < N; ii++)
    {
        config->dynamics[ii]->memory_set_ux_ptr(nlp_out->ux + ii, mem->dynamics[ii]);
        config->dynamics[ii]->memory_set_ux1_ptr(nlp_out->ux + ii + 1, mem->dynamics[ii]);
        config->dynamics[ii]->memory_set_pi_ptr(nlp_out->pi + ii, mem->dynamics[ii]);
        config->dynamics[ii]->memory_set_BAbt_ptr(work->qp_in->BAbt + ii, mem->dynamics[ii]);
        config->dynamics[ii]->memory_set_RSQrq_ptr(work->qp_in->RSQrq + ii, mem->dynamics[ii]);
        config->dynamics[ii]->memory_set_z_ptr(nlp_out->z, mem->dynamics[ii]);
    }

    // alias to cost_memory
#if defined(ACADOS_WITH_OPENMP)
    #pragma omp for nowait
#endif
    for (int ii = 0; ii <= N; ii++)
    {
        config->cost[ii]->memory_set_ux_ptr(nlp_out->ux + ii, mem->cost[ii]);
        config->cost[ii]->memory_set_z_ptr(
                &(((ocp_nlp_dynamics_cont_memory *)
                mem->dynamics[ii])->z_out), mem->cost[ii]);

        config->cost[ii]->memory_set_dzdxu_tran_ptr(
                &(((ocp_nlp_dynamics_cont_memory *)
                mem->dynamics[ii])->dzdxu_tran), mem->cost[ii]);

        config->cost[ii]->memory_set_RSQrq_ptr(work->qp_in->RSQrq + ii, mem->cost[ii]);
        config->cost[ii]->memory_set_Z_ptr(work->qp_in->Z + ii, mem->cost[ii]);
    }

    // alias to constraints_memory
#if defined(ACADOS_WITH_OPENMP)
    #pragma omp for nowait
#endif
    for (int ii = 0; ii <= N; ii++)
    {
        config->constraints[ii]->memory_set_ux_ptr(nlp_out->ux + ii, mem->constraints[ii]);
        config->constraints[ii]->memory_set_lam_ptr(nlp_out->lam + ii, mem->constraints[ii]);
        config->constraints[ii]->memory_set_DCt_ptr(work->qp_in->DCt + ii, mem->constraints[ii]);
        config->constraints[ii]->memory_set_RSQrq_ptr(work->qp_in->RSQrq + ii,
                                                      mem->constraints[ii]);
        config->constraints[ii]->memory_set_idxb_ptr(work->qp_in->idxb[ii], mem->constraints[ii]);
        config->constraints[ii]->memory_set_idxs_ptr(work->qp_in->idxs[ii], mem->constraints[ii]);
    }

    // copy sampling times into dynamics model
#if defined(ACADOS_WITH_OPENMP)
    #pragma omp for nowait
#endif
    for (int ii = 0; ii < N; ii++)
    {
        config->dynamics[ii]->model_set_T(nlp_in->Ts[ii], nlp_in->dynamics[ii]);
    }

#if defined(ACADOS_WITH_OPENMP)
    } // end of parallel region
#endif

    // initialize QP
    initialize_qp(config, dims, nlp_in, nlp_out, opts, mem, work);

        

    // SQP body

    // start timer
    // acados_tic(&timer1);

    // linearizate NLP and update QP matrices
    linearize_update_qp_matrices(config, dims, nlp_in, nlp_out, opts, mem, work);

    // stop timer
    // mem->time_lin += acados_toc(&timer1);

    // regularize Hessian
    regularize_hessian(config, dims, nlp_in, nlp_out, opts, mem, work);

    // update QP rhs for SQP (step prim var, abs dual var)
    sqp_update_qp_vectors(config, dims, nlp_in, nlp_out, opts, mem, work);

    // printf("in acados ocp_nlp_sqp_rti!\n");
    // printf("\n------- qp_in (sqp iter %d) --------\n", sqp_iter);
    // print_ocp_qp_in(work->qp_in);
    // exit(1);

    // start timer
    // acados_tic(&timer1);

    int qp_status =
        qp_solver->evaluate(qp_solver, work->qp_in, work->qp_out, opts->qp_solver_opts,
                            mem->qp_solver_mem, work->qp_work);

    // stop timer
    // mem->time_qp_sol += acados_toc(&timer1);

    // printf("\n------- qp_out (sqp iter %d) ---------\n", sqp_iter);
    //  print_ocp_qp_out(work->qp_out);
    //  if(sqp_iter==1)
    //  exit(1);

    if (qp_status != 0)
    {
        //   print_ocp_qp_in(work->qp_in);

        // stop timer
        // total_time += acados_toc(&timer0);

        mem->time_tot = total_time;
        nlp_out->total_time = total_time;

        printf("QP solver returned error status %d\n", qp_status);
#if defined(ACADOS_WITH_OPENMP)
        // restore number of threads
        omp_set_num_threads(num_threads_bkp);
#endif
		mem->status = ACADOS_QP_FAILURE;
		return mem->status;
    }

    sqp_update_variables(dims, nlp_out, opts, mem, work);

    // ocp_nlp_dims_print(nlp_out->dims);
    // ocp_nlp_out_print(nlp_out);
    // exit(1);

    // stop timer
    // total_time += acados_toc(&timer0);

    mem->time_tot = total_time;
    nlp_out->total_time = total_time;

    // ocp_nlp_out_print(nlp_out);

    // print_ocp_qp_in(work->qp_in);

#if defined(ACADOS_WITH_OPENMP)
    // restore number of threads
    omp_set_num_threads(num_threads_bkp);
#endif
<<<<<<< HEAD
    return 0;
    #if 0
    #endif
    return 0;
=======
	mem->status = ACADOS_SUCCESS;
	return mem->status;
>>>>>>> 59e5cc70
}


int ocp_nlp_sqp_rti_precompute(void *config_, void *dims_, void *nlp_in_, void *nlp_out_,
                void *opts_, void *mem_, void *work_)
{
    ocp_nlp_dims *dims = dims_;
    ocp_nlp_config *config = config_;
    ocp_nlp_sqp_rti_opts *opts = opts_;
    ocp_nlp_sqp_rti_memory *mem = mem_;
    ocp_nlp_in *nlp_in = nlp_in_;
    // ocp_nlp_out *nlp_out = nlp_out_;

    // ocp_qp_xcond_solver_config *qp_solver = config->qp_solver;
    ocp_nlp_sqp_rti_work *work = work_;

    ocp_nlp_sqp_rti_cast_workspace(config, dims, work, mem, opts);

    // extract dims
    int N = dims->N;
    int status = ACADOS_SUCCESS;

    int ii;

    // TODO(fuck_lint) checks
    // TODO(fuck_lint) flag to enable/disable checks
    for (ii = 0; ii <= N; ii++)
    {
        // TODO(fuck_lint) check that ns in opt_var == ns in constraints
    }

    // precompute
    for (ii = 0; ii < N; ii++)
    {
        config->dynamics[ii]->model_set_T(nlp_in->Ts[ii], nlp_in->dynamics[ii]);
        status = config->dynamics[ii]->precompute(config->dynamics[ii], dims->dynamics[ii],
                                            nlp_in->dynamics[ii], opts->dynamics[ii],
                                            mem->dynamics[ii], work->dynamics[ii]);
        if (status != ACADOS_SUCCESS) return status;
    }

    return status;
}


void ocp_nlp_sqp_rti_get(void *config_, void *mem_, const char *field, void *return_value_)
{
    // ocp_nlp_config *config = config_;
    ocp_nlp_sqp_rti_memory *mem = mem_;

    if (!strcmp("sqp_iter", field))
    {
        int *value = return_value_;
        *value = 1;
    }
    else if (!strcmp("status", field))
    {
        int *value = return_value_;
        *value = mem->status;
    }
    else if (!strcmp("time_tot", field) || !strcmp("tot_time", field))
    {
        double *value = return_value_;
        *value = mem->time_tot;
    }
    else if (!strcmp("time_qp_sol", field) || !strcmp("time_qp", field))
    {
        double *value = return_value_;
        *value = mem->time_qp_sol;
    }
    else if (!strcmp("time_lin", field))
    {
        double *value = return_value_;
        *value = mem->time_lin;
    }
    else
    {
        printf("\nerror: output type %s not available in ocp_nlp_sqp_rti module\n", field);
        exit(1);
    }
}


void ocp_nlp_sqp_rti_config_initialize_default(void *config_)
{
    ocp_nlp_config *config = (ocp_nlp_config *) config_;

    config->opts_calculate_size = &ocp_nlp_sqp_rti_opts_calculate_size;
    config->opts_assign = &ocp_nlp_sqp_rti_opts_assign;
    config->opts_initialize_default = &ocp_nlp_sqp_rti_opts_initialize_default;
    config->opts_update = &ocp_nlp_sqp_rti_opts_update;
    config->opts_set = &ocp_nlp_sqp_rti_opts_set;
    config->dynamics_opts_set = &ocp_nlp_sqp_rti_dyanimcs_opts_set;
    config->memory_calculate_size = &ocp_nlp_sqp_rti_memory_calculate_size;
    config->memory_assign = &ocp_nlp_sqp_rti_memory_assign;
    config->workspace_calculate_size = &ocp_nlp_sqp_rti_workspace_calculate_size;
    config->evaluate = &ocp_nlp_sqp_rti;
    config->config_initialize_default = &ocp_nlp_sqp_rti_config_initialize_default;
    config->regularization = NULL;
    config->precompute = &ocp_nlp_sqp_rti_precompute;
    config->get = &ocp_nlp_sqp_rti_get;

    return;
}
<|MERGE_RESOLUTION|>--- conflicted
+++ resolved
@@ -987,7 +987,7 @@
     acados_timer timer0, timer1;
 
     // start timer
-    // acados_tic(&timer0);
+    acados_tic(&timer0);
 
     ocp_nlp_dims *dims = dims_;
     ocp_nlp_config *config = config_;
@@ -1088,13 +1088,13 @@
     // SQP body
 
     // start timer
-    // acados_tic(&timer1);
+    acados_tic(&timer1);
 
     // linearizate NLP and update QP matrices
     linearize_update_qp_matrices(config, dims, nlp_in, nlp_out, opts, mem, work);
 
     // stop timer
-    // mem->time_lin += acados_toc(&timer1);
+    mem->time_lin += acados_toc(&timer1);
 
     // regularize Hessian
     regularize_hessian(config, dims, nlp_in, nlp_out, opts, mem, work);
@@ -1108,14 +1108,14 @@
     // exit(1);
 
     // start timer
-    // acados_tic(&timer1);
+    acados_tic(&timer1);
 
     int qp_status =
         qp_solver->evaluate(qp_solver, work->qp_in, work->qp_out, opts->qp_solver_opts,
                             mem->qp_solver_mem, work->qp_work);
 
     // stop timer
-    // mem->time_qp_sol += acados_toc(&timer1);
+    mem->time_qp_sol += acados_toc(&timer1);
 
     // printf("\n------- qp_out (sqp iter %d) ---------\n", sqp_iter);
     //  print_ocp_qp_out(work->qp_out);
@@ -1127,7 +1127,7 @@
         //   print_ocp_qp_in(work->qp_in);
 
         // stop timer
-        // total_time += acados_toc(&timer0);
+        total_time += acados_toc(&timer0);
 
         mem->time_tot = total_time;
         nlp_out->total_time = total_time;
@@ -1148,7 +1148,7 @@
     // exit(1);
 
     // stop timer
-    // total_time += acados_toc(&timer0);
+    total_time += acados_toc(&timer0);
 
     mem->time_tot = total_time;
     nlp_out->total_time = total_time;
@@ -1161,15 +1161,8 @@
     // restore number of threads
     omp_set_num_threads(num_threads_bkp);
 #endif
-<<<<<<< HEAD
-    return 0;
-    #if 0
-    #endif
-    return 0;
-=======
 	mem->status = ACADOS_SUCCESS;
 	return mem->status;
->>>>>>> 59e5cc70
 }
 
 

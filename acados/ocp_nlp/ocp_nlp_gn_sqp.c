/*
 *    This file is part of acados.
 *
 *    acados is free software; you can redistribute it and/or
 *    modify it under the terms of the GNU Lesser General Public
 *    License as published by the Free Software Foundation; either
 *    version 3 of the License, or (at your option) any later version.
 *
 *    acados is distributed in the hope that it will be useful,
 *    but WITHOUT ANY WARRANTY; without even the implied warranty of
 *    MERCHANTABILITY or FITNESS FOR A PARTICULAR PURPOSE.  See the GNU
 *    Lesser General Public License for more details.
 *
 *    You should have received a copy of the GNU Lesser General Public
 *    License along with acados; if not, write to the Free Software Foundation,
 *    Inc., 51 Franklin Street, Fifth Floor, Boston, MA  02110-1301  USA
 *
 */

#include "acados/ocp_nlp/ocp_nlp_gn_sqp.h"

#include <math.h>
#include <stdio.h>
#include <stdlib.h>
#include <string.h>

#include "acados/ocp_qp/ocp_qp_common.h"
#ifdef OOQP
#include "acados/ocp_qp/ocp_qp_ooqp.h"
#endif
#include "acados/ocp_nlp/ocp_nlp_common.h"
#include "acados/ocp_qp/ocp_qp_condensing_qpoases.h"
#include "acados/ocp_qp/ocp_qp_hpmpc.h"
#include "acados/ocp_qp/ocp_qp_qpdunes.h"
#include "acados/sim/sim_common.h"
#include "acados/utils/print.h"
#include "acados/utils/timing.h"
#include "acados/utils/types.h"

int_t ocp_nlp_gn_sqp_calculate_workspace_size(const ocp_nlp_in *in, void *args_) {
    ocp_nlp_gn_sqp_args *args = (ocp_nlp_gn_sqp_args*) args_;

    int_t size;

    size = sizeof(ocp_nlp_gn_sqp_work);
    size += ocp_nlp_calculate_workspace_size(in, args->common);
    return size;
}

static void ocp_nlp_gn_sqp_cast_workspace(ocp_nlp_gn_sqp_work *work,
                                          ocp_nlp_gn_sqp_memory *mem) {
    char *ptr = (char *)work;

    ptr += sizeof(ocp_nlp_gn_sqp_work);
    work->common = (ocp_nlp_work *)ptr;
    ocp_nlp_cast_workspace(work->common, mem->common);
}


static void initialize_objective(
    const ocp_nlp_in *nlp_in,
    ocp_nlp_gn_sqp_memory *gn_sqp_mem,
    ocp_nlp_gn_sqp_work *work) {

    const int_t N = nlp_in->N;
    const int_t *nx = nlp_in->nx;
    const int_t *nu = nlp_in->nu;
    ocp_nlp_ls_cost *cost = (ocp_nlp_ls_cost*) nlp_in->cost;

    real_t **qp_Q = (real_t **) gn_sqp_mem->qp_solver->qp_in->Q;
    real_t **qp_S = (real_t **) gn_sqp_mem->qp_solver->qp_in->S;
    real_t **qp_R = (real_t **) gn_sqp_mem->qp_solver->qp_in->R;
    // TODO(rien): only for least squares cost with state and control reference atm
    for (int_t i = 0; i <= N; i++) {
        for (int_t j = 0; j < nx[i]; j++) {
            for (int_t k = 0; k < nx[i]; k++) {
                qp_Q[i][j * nx[i] + k] = cost->W[i][j * (nx[i] + nu[i]) + k];
            }
            for (int_t k = 0; k < nu[i]; k++) {
                qp_S[i][j * nu[i] + k] =
                    cost->W[i][j * (nx[i] + nu[i]) + nx[i] + k];
            }
        }
        for (int_t j = 0; j < nu[i]; j++) {
            for (int_t k = 0; k < nu[i]; k++) {
                qp_R[i][j * nu[i] + k] =
                    cost->W[i][(nx[i] + j) * (nx[i] + nu[i]) + nx[i] + k];
            }
        }
    }
}


static void initialize_trajectories(
    const ocp_nlp_in *nlp_in,
    ocp_nlp_gn_sqp_memory *gn_sqp_mem,
    ocp_nlp_gn_sqp_work *work) {

    const int_t N = nlp_in->N;
    const int_t *nx = nlp_in->nx;
    const int_t *nu = nlp_in->nu;
    real_t *w = work->common->w;

    int_t w_idx = 0;
    for (int_t i = 0; i <= N; i++) {
        for (int_t j = 0; j < nx[i]; j++) {
            w[w_idx + j] = gn_sqp_mem->common->x[i][j];
        }
        for (int_t j = 0; j < nu[i]; j++) {
            w[w_idx + nx[i] + j] = gn_sqp_mem->common->u[i][j];
        }
        w_idx += nx[i] + nu[i];
    }
}


static void multiple_shooting(const ocp_nlp_in *nlp, ocp_nlp_gn_sqp_memory *mem, real_t *w) {

    const int_t N = nlp->N;
    const int_t *nx = nlp->nx;
    const int_t *nu = nlp->nu;
    sim_solver *sim = nlp->sim;
    ocp_nlp_ls_cost *cost = (ocp_nlp_ls_cost *) nlp->cost;
    real_t **y_ref = cost->y_ref;

    real_t **qp_A = (real_t **) mem->qp_solver->qp_in->A;
    real_t **qp_B = (real_t **) mem->qp_solver->qp_in->B;
    real_t **qp_b = (real_t **) mem->qp_solver->qp_in->b;
    real_t **qp_q = (real_t **) mem->qp_solver->qp_in->q;
    real_t **qp_r = (real_t **) mem->qp_solver->qp_in->r;
    real_t **qp_lb = (real_t **) mem->qp_solver->qp_in->lb;
    real_t **qp_ub = (real_t **) mem->qp_solver->qp_in->ub;

    int_t w_idx = 0;

    for (int_t i = 0; i < N; i++) {
        // Pass state and control to integrator
        for (int_t j = 0; j < nx[i]; j++) sim[i].in->x[j] = w[w_idx+j];
        for (int_t j = 0; j < nu[i]; j++) sim[i].in->u[j] = w[w_idx+nx[i]+j];
        sim[i].fun(sim[i].in, sim[i].out, sim[i].args, sim[i].mem, sim[i].work);

        // TODO(rien): transition functions for changing dimensions not yet implemented!
        for (int_t j = 0; j < nx[i]; j++) {
            qp_b[i][j] = sim[i].out->xn[j] - w[w_idx+nx[i]+nu[i]+j];
            for (int_t k = 0; k < nx[i]; k++)
                qp_A[i][j*nx[i]+k] = sim[i].out->S_forw[j*nx[i]+k];
        }
        for (int_t j = 0; j < nu[i]; j++)
            for (int_t k = 0; k < nx[i]; k++)
                qp_B[i][j*nx[i]+k] = sim[i].out->S_forw[(nx[i]+j)*nx[i]+k];

        // Update bounds:
        for (int_t j = 0; j < nlp->nb[i]; j++) {
#ifdef FLIP_BOUNDS
            if (nlp->idxb[i][j] < nu[i]) {
                qp_lb[i][j] = nlp->lb[i][j] - w[w_idx + nx[i] + nlp->idxb[i][j]];
                qp_ub[i][j] = nlp->ub[i][j] - w[w_idx + nx[i] + nlp->idxb[i][j]];
            } else {
                qp_lb[i][j] = nlp->lb[i][j] - w[w_idx - nu[i] + nlp->idxb[i][j]];
                qp_ub[i][j] = nlp->ub[i][j] - w[w_idx - nu[i] + nlp->idxb[i][j]];
            }
#else
            qp_lb[i][j] = nlp->lb[i][j] - w[w_idx+nlp->idxb[i][j]];
            qp_ub[i][j] = nlp->ub[i][j] - w[w_idx+nlp->idxb[i][j]];
#endif
        }

        // Update gradients
        // TODO(rien): only for diagonal Q, R matrices atm
        // TODO(rien): only for least squares cost with state and control reference atm
        sim_RK_opts *opts = (sim_RK_opts*) sim[i].args;
        for (int_t j = 0; j < nx[i]; j++) {
            qp_q[i][j] = cost->W[i][j*(nx[i]+nu[i]+1)]*(w[w_idx+j]-y_ref[i][j]);
            // adjoint-based gradient correction:
            if (opts->scheme.type != exact) qp_q[i][j] += sim[i].out->grad[j];
        }
        for (int_t j = 0; j < nu[i]; j++) {
            qp_r[i][j] = cost->W[i][(nx[i]+j)*(nx[i]+nu[i]+1)]*(w[w_idx+nx[i]+j]-y_ref[i][nx[i]+j]);
            // adjoint-based gradient correction:
            if (opts->scheme.type != exact) qp_r[i][j] += sim[i].out->grad[nx[i]+j];
        }
        w_idx += nx[i]+nu[i];
    }

    for (int_t j = 0; j < nlp->nb[N]; j++) {
#ifdef FLIP_BOUNDS
        if (nlp->idxb[N][j] < nu[N]) {
            qp_lb[N][j] = nlp->lb[N][j] - w[w_idx + nx[N] + nlp->idxb[N][j]];
            qp_ub[N][j] = nlp->ub[N][j] - w[w_idx + nx[N] + nlp->idxb[N][j]];
        } else {
            qp_lb[N][j] = nlp->lb[N][j] - w[w_idx - nu[N] + nlp->idxb[N][j]];
            qp_ub[N][j] = nlp->ub[N][j] - w[w_idx - nu[N] + nlp->idxb[N][j]];
        }
#else
        qp_lb[N][j] = nlp->lb[N][j] - w[w_idx+nlp->idxb[N][j]];
        qp_ub[N][j] = nlp->ub[N][j] - w[w_idx+nlp->idxb[N][j]];
#endif
    }

    for (int_t j = 0; j < nx[N]; j++)
        qp_q[N][j] = cost->W[N][j*(nx[N]+nu[N]+1)]*(w[w_idx+j]-y_ref[N][j]);
}


static void update_variables(const ocp_nlp_in *nlp, ocp_nlp_gn_sqp_memory *mem, real_t *w) {
    const int_t N = nlp->N;
    const int_t *nx = nlp->nx;
    const int_t *nu = nlp->nu;
    sim_solver *sim = nlp->sim;

    for (int_t i = 0; i < N; i++)
        for (int_t j = 0; j < nx[i+1]; j++)
            sim[i].in->S_adj[j] = -mem->qp_solver->qp_out->pi[i][j];

    int_t w_idx = 0;
    for (int_t i = 0; i <= N; i++) {
        for (int_t j = 0; j < nx[i]; j++) {
            w[w_idx+j] += mem->qp_solver->qp_out->x[i][j];
        }
        for (int_t j = 0; j < nu[i]; j++)
            w[w_idx+nx[i]+j] += mem->qp_solver->qp_out->u[i][j];
        w_idx += nx[i]+nu[i];
    }
}


static void store_trajectories(const ocp_nlp_in *nlp, ocp_nlp_memory *memory, ocp_nlp_out *out,
    real_t *w) {

    const int_t N = nlp->N;
    const int_t *nx = nlp->nx;
    const int_t *nu = nlp->nu;

    int_t w_idx = 0;
    for (int_t i = 0; i <= N; i++) {
        for (int_t j = 0; j < nx[i]; j++) {
            memory->x[i][j] = w[w_idx+j];
            out->x[i][j] = w[w_idx+j];
        }
        for (int_t j = 0; j < nu[i]; j++) {
            memory->u[i][j] = w[w_idx+nx[i]+j];
            out->u[i][j] = w[w_idx+nx[i]+j];
        }
        w_idx += nx[i] + nu[i];
    }
}


// Simple fixed-step Gauss-Newton based SQP routine
int_t ocp_nlp_gn_sqp(const ocp_nlp_in *nlp_in, ocp_nlp_out *nlp_out, void *nlp_args_,
    void *nlp_mem_, void *nlp_work_) {

    ocp_nlp_gn_sqp_memory *gn_sqp_mem = (ocp_nlp_gn_sqp_memory *) nlp_mem_;
    ocp_nlp_gn_sqp_work *work = (ocp_nlp_gn_sqp_work*) nlp_work_;
    ocp_nlp_gn_sqp_cast_workspace(work, gn_sqp_mem);

    initialize_objective(nlp_in, gn_sqp_mem, work);
    initialize_trajectories(nlp_in, gn_sqp_mem, work);

    int_t **qp_idxb = (int_t **) gn_sqp_mem->qp_solver->qp_in->idxb;
    for (int_t i = 0; i <= nlp_in->N; i++) {
        for (int_t j = 0; j < nlp_in->nb[i]; j++) {
            qp_idxb[i][j] = nlp_in->idxb[i][j];
        }
    }

    int_t max_sqp_iterations = ((ocp_nlp_gn_sqp_args *) nlp_args_)->common->maxIter;

    acados_timer timer;
    real_t total_time = 0;
    acados_tic(&timer);
    for (int_t sqp_iter = 0; sqp_iter < max_sqp_iterations; sqp_iter++) {

        multiple_shooting(nlp_in, gn_sqp_mem, work->common->w);

        int_t qp_status = gn_sqp_mem->qp_solver->fun(
            gn_sqp_mem->qp_solver->qp_in,
            gn_sqp_mem->qp_solver->qp_out,
            gn_sqp_mem->qp_solver->args,
            gn_sqp_mem->qp_solver->mem,
            gn_sqp_mem->qp_solver->work);

        if (qp_status != 0) {
            printf("QP solver returned error status %d\n", qp_status);
            return -1;
        }

        update_variables(nlp_in, gn_sqp_mem, work->common->w);

        for (int_t i = 0; i < nlp_in->N; i++) {
            sim_RK_opts *opts = (sim_RK_opts*) nlp_in->sim[i].args;
            nlp_in->sim[i].in->sens_adj = (opts->scheme.type != exact);
            if (nlp_in->freezeSens) {  // freeze inexact sensitivities after first SQP iteration !!
                opts->scheme.freeze = true;
            }
        }
    }

    total_time += acados_toc(&timer);
    store_trajectories(nlp_in, gn_sqp_mem->common, nlp_out, work->common->w);
    return 0;
}

void ocp_nlp_gn_sqp_create_memory(const ocp_nlp_in *in, void *args_, void *memory_) {
<<<<<<< HEAD
=======

>>>>>>> 4bf63b3a
    ocp_nlp_gn_sqp_args *args = (ocp_nlp_gn_sqp_args *)args_;
    ocp_nlp_gn_sqp_memory *mem = (ocp_nlp_gn_sqp_memory *)memory_;

    mem->qp_solver = (ocp_qp_solver *)malloc(sizeof(ocp_qp_solver));

    ocp_qp_in *qp_in =
        create_ocp_qp_in(in->N, (int_t*)in->nx, (int_t*)in->nu, (int_t*)in->nb, (int_t*)in->nc);
    ocp_qp_out *qp_out =
        create_ocp_qp_out(in->N, (int_t*)in->nx, (int_t*)in->nu, (int_t*)in->nb, (int_t*)in->nc);

    void *qp_args = NULL, *qp_mem = NULL, *qp_work = NULL;
    if (!strcmp(args->qp_solver_name, "qpdunes")) {
        mem->qp_solver->fun = &ocp_qp_qpdunes;
        mem->qp_solver->initialize = &ocp_qp_qpdunes_initialize;
        mem->qp_solver->destroy = &ocp_qp_qpdunes_destroy;
        qp_args = (void *)malloc(sizeof(ocp_qp_qpdunes_args));
        qp_mem = (void *)malloc(sizeof(ocp_qp_qpdunes_memory));
#ifdef OOQP
    } else if (!strcmp(args->qp_solver_name, "ooqp")) {
        mem->qp_solver->fun = &ocp_qp_ooqp;
        mem->qp_solver->initialize = &ocp_qp_ooqp_initialize;
        mem->qp_solver->destroy = &ocp_qp_ooqp_destroy;
        qp_args = (void *)malloc(sizeof(ocp_qp_ooqp_args));
        qp_mem = (void *)malloc(sizeof(ocp_qp_ooqp_memory));
#endif
    } else if (!strcmp(args->qp_solver_name, "condensing_qpoases")) {
        mem->qp_solver->fun = &ocp_qp_condensing_qpoases;
        mem->qp_solver->initialize = &ocp_qp_condensing_qpoases_initialize;
        mem->qp_solver->destroy = &ocp_qp_condensing_qpoases_destroy;
        qp_args = (void *)malloc(sizeof(ocp_qp_condensing_qpoases_args));
    } else if (!strcmp(args->qp_solver_name, "hpmpc")) {
        mem->qp_solver->fun = &ocp_qp_hpmpc;
        mem->qp_solver->initialize = &ocp_qp_hpmpc_initialize;
        mem->qp_solver->destroy = &ocp_qp_hpmpc_destroy;
        qp_args = (void *)malloc(sizeof(ocp_qp_hpmpc_args));
    } else {
        printf("CHOSEN QP SOLVER FOR SQP METHOD NOT AVAILABLE!\n");
        exit(1);
    }
    mem->qp_solver->initialize(qp_in, qp_args, qp_mem, &qp_work);
    mem->qp_solver->qp_in = qp_in;
    mem->qp_solver->qp_out = qp_out;
    mem->qp_solver->args = qp_args;
    mem->qp_solver->mem = qp_mem;
    mem->qp_solver->work = qp_work;

    ocp_nlp_create_memory(in, mem->common);
}

void ocp_nlp_gn_sqp_free_memory(void *mem_) {
    ocp_nlp_gn_sqp_memory *mem = (ocp_nlp_gn_sqp_memory *)mem_;

    int_t N = mem->qp_solver->qp_in->N;
    ocp_nlp_free_memory(N, mem->common);

    mem->qp_solver->destroy(mem->qp_solver->mem, mem->qp_solver->work);
    free(mem->qp_solver->qp_in);
    free(mem->qp_solver->qp_out);
    free(mem->qp_solver->args);
    free(mem->qp_solver->mem);
    free(mem->qp_solver);
    // TODO(dimitris): where do we free the integrators?
}<|MERGE_RESOLUTION|>--- conflicted
+++ resolved
@@ -302,10 +302,7 @@
 }
 
 void ocp_nlp_gn_sqp_create_memory(const ocp_nlp_in *in, void *args_, void *memory_) {
-<<<<<<< HEAD
-=======
-
->>>>>>> 4bf63b3a
+
     ocp_nlp_gn_sqp_args *args = (ocp_nlp_gn_sqp_args *)args_;
     ocp_nlp_gn_sqp_memory *mem = (ocp_nlp_gn_sqp_memory *)memory_;
 

/*
 * Copyright 2019 Gianluca Frison, Dimitris Kouzoupis, Robin Verschueren,
 * Andrea Zanelli, Niels van Duijkeren, Jonathan Frey, Tommaso Sartor,
 * Branimir Novoselnik, Rien Quirynen, Rezart Qelibari, Dang Doan,
 * Jonas Koenemann, Yutao Chen, Tobias Schöls, Jonas Schlagenhauf, Moritz Diehl
 *
 * This file is part of acados.
 *
 * The 2-Clause BSD License
 *
 * Redistribution and use in source and binary forms, with or without
 * modification, are permitted provided that the following conditions are met:
 *
 * 1. Redistributions of source code must retain the above copyright notice,
 * this list of conditions and the following disclaimer.
 *
 * 2. Redistributions in binary form must reproduce the above copyright notice,
 * this list of conditions and the following disclaimer in the documentation
 * and/or other materials provided with the distribution.
 *
 * THIS SOFTWARE IS PROVIDED BY THE COPYRIGHT HOLDERS AND CONTRIBUTORS "AS IS"
 * AND ANY EXPRESS OR IMPLIED WARRANTIES, INCLUDING, BUT NOT LIMITED TO, THE
 * IMPLIED WARRANTIES OF MERCHANTABILITY AND FITNESS FOR A PARTICULAR PURPOSE
 * ARE DISCLAIMED. IN NO EVENT SHALL THE COPYRIGHT HOLDER OR CONTRIBUTORS BE
 * LIABLE FOR ANY DIRECT, INDIRECT, INCIDENTAL, SPECIAL, EXEMPLARY, OR
 * CONSEQUENTIAL DAMAGES (INCLUDING, BUT NOT LIMITED TO, PROCUREMENT OF
 * SUBSTITUTE GOODS OR SERVICES; LOSS OF USE, DATA, OR PROFITS; OR BUSINESS
 * INTERRUPTION) HOWEVER CAUSED AND ON ANY THEORY OF LIABILITY, WHETHER IN
 * CONTRACT, STRICT LIABILITY, OR TORT (INCLUDING NEGLIGENCE OR OTHERWISE)
 * ARISING IN ANY WAY OUT OF THE USE OF THIS SOFTWARE, EVEN IF ADVISED OF THE
 * POSSIBILITY OF SUCH DAMAGE.;
 */



/// \defgroup ocp_nlp ocp_nlp
/// @{
/// @}

/// \defgroup ocp_nlp_solver ocp_nlp_solver
/// @{
/// @}

/// \ingroup ocp_nlp
/// @{

/// \ingroup ocp_nlp_solver
/// @{

/// \defgroup ocp_nlp_common ocp_nlp_common
/// @{

#ifndef ACADOS_OCP_NLP_OCP_NLP_COMMON_H_
#define ACADOS_OCP_NLP_OCP_NLP_COMMON_H_

#ifdef __cplusplus
extern "C" {
#endif

#include "acados/ocp_nlp/ocp_nlp_constraints_common.h"
#include "acados/ocp_nlp/ocp_nlp_cost_common.h"
#include "acados/ocp_nlp/ocp_nlp_dynamics_common.h"
#include "acados/ocp_nlp/ocp_nlp_reg_common.h"
#include "acados/ocp_qp/ocp_qp_common.h"
#include "acados/ocp_qp/ocp_qp_xcond_solver.h"
#include "acados/sim/sim_common.h"
#include "acados/utils/external_function_generic.h"
#include "acados/utils/types.h"



/************************************************
 * config
 ************************************************/

typedef struct
{
    int N;  // number of stages

    // solver-specific implementations of memory management functions
    int (*opts_calculate_size)(void *config, void *dims);
    void *(*opts_assign)(void *config, void *dims, void *raw_memory);
    void (*opts_initialize_default)(void *config, void *dims, void *opts_);
    void (*opts_update)(void *config, void *dims, void *opts_);
    int (*memory_calculate_size)(void *config, void *dims, void *opts_);
    void *(*memory_assign)(void *config, void *dims, void *opts_, void *raw_memory);
    int (*workspace_calculate_size)(void *config, void *dims, void *opts_);
    void (*opts_set)(void *config_, void *opts_, const char *field, void* value);
    void (*opts_set_at_stage)(void *config_, void *opts_, int stage, const char *field, void* value);
    // evaluate solver // TODO rename into solve
    int (*evaluate)(void *config, void *dims, void *nlp_in, void *nlp_out, void *opts_, void *mem, void *work);
    void (*eval_param_sens)(void *config, void *dims, void *opts_, void *mem, void *work, char *field, int stage, int index, void *sens_nlp_out);
    // prepare memory
    int (*precompute)(void *config, void *dims, void *nlp_in, void *nlp_out, void *opts_, void *mem, void *work);
    // initalize this struct with default values
    void (*config_initialize_default)(void *config);
    // general getter
    void (*get)(void *config_, void *dims, void *mem_, const char *field, void *return_value_);
    // config structs of submodules
    ocp_qp_xcond_solver_config *qp_solver; // TODO rename xcond_solver
    ocp_nlp_dynamics_config **dynamics;
    ocp_nlp_cost_config **cost;
    ocp_nlp_constraints_config **constraints;
    ocp_nlp_reg_config *regularize;

} ocp_nlp_config;

//
int ocp_nlp_config_calculate_size(int N);
//
ocp_nlp_config *ocp_nlp_config_assign(int N, void *raw_memory);



/************************************************
 * dims
 ************************************************/

/// Structure to store dimensions/number of variables.
typedef struct
{
    void **cost;
    void **dynamics;
    void **constraints;
    ocp_qp_xcond_solver_dims *qp_solver;  // xcond solver instead ??
    ocp_nlp_reg_dims *regularize;

    int *nv;  // number of primal variables (states+controls+slacks)
    int *nx;  // number of differential states
    int *nu;  // number of inputs
    int *ni;  // number of two-sided inequality constraints: nb+ng+nh+ns
    int *nz;  // number of algebraic variables
    int *ns;  // number of slack variables
    int N;    // number of shooting nodes
} ocp_nlp_dims;

//
int ocp_nlp_dims_calculate_size(void *config);
//
ocp_nlp_dims *ocp_nlp_dims_assign(void *config, void *raw_memory);

/// Sets the dimension of optimization variables
/// (states, constrols, algebraic variables, slack variables).
///
/// \param config_ The configuration struct.
/// \param dims_ The dimension struct.
/// \param field The type of optimization variables, either nx, nu, nz, or ns.
/// \param value_array Number of variables for each stage.
void ocp_nlp_dims_set_opt_vars(void *config_, void *dims_,
                               const char *field, const void* value_array);

/// Sets the dimensions of constraints functions for a stage
/// (bounds on states, bounds on controls, equality constraints,
/// inequality constraints).
///
/// \param config_ The configuration struct.
/// \param dims_ The dimension struct.
/// \param stage Stage number.
/// \param field The type of constraint/bound, either nbx, nbu, ng, or nh.
/// \param value_field Number of constraints/bounds for the given stage.
void ocp_nlp_dims_set_constraints(void *config_, void *dims_, int stage,
                                  const char *field, const void* value_field);

/// Sets the dimensions of the cost terms for a stage.
///
/// \param config_ The configuration struct.
/// \param dims_ The dimension struct.
/// \param stage Stage number.
/// \param field Type of cost term, can be eiter ny.
/// \param value_field Number of cost terms/residuals for the given stage.
void ocp_nlp_dims_set_cost(void *config_, void *dims_, int stage, const char *field,
                           const void* value_field);

/// Sets the dimensions of the dynamics for a stage.
///
/// \param config_ The configuration struct.
/// \param dims_ The dimension struct.
/// \param stage Stage number.
/// \param field TBD
/// \param value TBD
void ocp_nlp_dims_set_dynamics(void *config_, void *dims_, int stage, const char *field,
                               const void* value);

/************************************************
 * Inputs
 ************************************************/

/// Struct for storing the inputs of an OCP NLP solver
typedef struct
{
    /// Length of sampling intervals/timesteps.
    double *Ts;

    /// Pointers to cost functions (TBC).
    void **cost;

    /// Pointers to dynamics functions (TBC).
    void **dynamics;

    /// Pointers to constraints functions (TBC).
    void **constraints;

} ocp_nlp_in;

//
int ocp_nlp_in_calculate_size_self(int N);
//
int ocp_nlp_in_calculate_size(ocp_nlp_config *config, ocp_nlp_dims *dims);
//
ocp_nlp_in *ocp_nlp_in_assign_self(int N, void *raw_memory);
//
ocp_nlp_in *ocp_nlp_in_assign(ocp_nlp_config *config, ocp_nlp_dims *dims, void *raw_memory);


/************************************************
 * out
 ************************************************/

typedef struct
{
    struct blasfeo_dvec *ux;  // NOTE: this contains [u; x; s_l; s_u]! - rename to uxs?
    struct blasfeo_dvec *z;  // algebraic vairables
    struct blasfeo_dvec *pi;  // multipliers for dynamics
    struct blasfeo_dvec *lam;  // inequality mulitpliers
    struct blasfeo_dvec *t;  // slack variables corresponding to evaluation of all inequalities (at the solution)

    // NOTE: the inequalities are internally organized in the following order:
    // [ lbu lbx lg lh lphi ubu ubx ug uh uphi; lsbu lsbx lsg lsh lsphi usbu usbx usg ush usphi]

    int sqp_iter;
    int qp_iter;
    double inf_norm_res;
    double total_time;

} ocp_nlp_out;

//
int ocp_nlp_out_calculate_size(ocp_nlp_config *config, ocp_nlp_dims *dims);
//
ocp_nlp_out *ocp_nlp_out_assign(ocp_nlp_config *config, ocp_nlp_dims *dims,
                                void *raw_memory);



/************************************************
 * options
 ************************************************/

/// Globalization types
typedef enum
{
    FIXED_STEP,
    MERIT_BACKTRACKING,
} ocp_nlp_globalization_t;

typedef struct
{
    ocp_nlp_globalization_t globalization;
    ocp_qp_xcond_solver_opts *qp_solver_opts; // xcond solver opts instead ???
    void *regularize;
    void **dynamics;     // dynamics_opts
    void **cost;         // cost_opts
    void **constraints;  // constraints_opts
<<<<<<< HEAD
    double step_length;  // step length in case of FIXED_STEP
=======
    double step_length;  // (fixed) step length in SQP loop
    double levenberg_marquardt;  // LM factor to be added to the hessian before regularization
>>>>>>> aa904981
    int reuse_workspace;
    int num_threads;

} ocp_nlp_opts;

//
int ocp_nlp_opts_calculate_size(void *config, void *dims);
//
void *ocp_nlp_opts_assign(void *config, void *dims, void *raw_memory);
//
void ocp_nlp_opts_initialize_default(void *config, void *dims, void *opts);
//
void ocp_nlp_opts_update(void *config, void *dims, void *opts);
//
void ocp_nlp_opts_set(void *config_, void *opts_, const char *field, void* value);
//
void ocp_nlp_opts_set_at_stage(void *config, void *opts, int stage, const char *field, void *value);



/************************************************
 * memory
 ************************************************/

typedef struct
{
//    void *qp_solver_mem; // xcond solver mem instead ???
    ocp_qp_xcond_solver_memory *qp_solver_mem; // xcond solver mem instead ???
    void *regularize_mem;
    void **dynamics;     // dynamics memory
    void **cost;         // cost memory
    void **constraints;  // constraints memory

    // qp in & out
    ocp_qp_in *qp_in;
    ocp_qp_out *qp_out;
    // QP stuff not entering the qp_in struct
    struct blasfeo_dmat *dzduxt; // dzdux transposed
    struct blasfeo_dvec *z_alg; // z_alg, output algebraic variables

    struct blasfeo_dvec *cost_grad;
    struct blasfeo_dvec *ineq_fun;
    struct blasfeo_dvec *ineq_adj;
    struct blasfeo_dvec *dyn_fun;
    struct blasfeo_dvec *dyn_adj;
//	double cost_fun; TODO

    bool *set_sim_guess; // indicate if there is new explicitly provided guess for integration variables
    struct blasfeo_dvec *sim_guess;

	int *sqp_iter; // pointer to iteration number

} ocp_nlp_memory;

//
int ocp_nlp_memory_calculate_size(ocp_nlp_config *config, ocp_nlp_dims *dims, ocp_nlp_opts *opts);
//
ocp_nlp_memory *ocp_nlp_memory_assign(ocp_nlp_config *config, ocp_nlp_dims *dims,
                                      ocp_nlp_opts *opts, void *raw_memory);



/************************************************
 * workspace
 ************************************************/

typedef struct
{

    void *qp_work;
    void **dynamics;     // dynamics_workspace
    void **cost;         // cost_workspace
    void **constraints;  // constraints_workspace

	ocp_nlp_out *tmp_nlp_out;
	ocp_nlp_out *weight_merit_fun;

} ocp_nlp_workspace;

//
int ocp_nlp_workspace_calculate_size(ocp_nlp_config *config, ocp_nlp_dims *dims, ocp_nlp_opts *opts);
//
ocp_nlp_workspace *ocp_nlp_workspace_assign(ocp_nlp_config *config, ocp_nlp_dims *dims,
                                ocp_nlp_opts *opts, ocp_nlp_memory *mem, void *raw_memory);



/************************************************
 * function
 ************************************************/

//
void ocp_nlp_initialize_qp(ocp_nlp_config *config, ocp_nlp_dims *dims, ocp_nlp_in *in,
            ocp_nlp_out *out, ocp_nlp_opts *opts, ocp_nlp_memory *mem, ocp_nlp_workspace *work);
//
void ocp_nlp_approximate_qp_matrices(ocp_nlp_config *config, ocp_nlp_dims *dims, ocp_nlp_in *in,
             ocp_nlp_out *out, ocp_nlp_opts *opts, ocp_nlp_memory *mem, ocp_nlp_workspace *work);
//
void ocp_nlp_approximate_qp_vectors_sqp(ocp_nlp_config *config, ocp_nlp_dims *dims, ocp_nlp_in *in,
                 ocp_nlp_out *out, ocp_nlp_opts *opts, ocp_nlp_memory *mem, ocp_nlp_workspace *work);
//
void ocp_nlp_embed_initial_value(ocp_nlp_config *config, ocp_nlp_dims *dims, ocp_nlp_in *in,
                 ocp_nlp_out *out, ocp_nlp_opts *opts, ocp_nlp_memory *mem, ocp_nlp_workspace *work);
//
void ocp_nlp_update_variables_sqp(ocp_nlp_config *config, ocp_nlp_dims *dims, ocp_nlp_in *in,
           ocp_nlp_out *out, ocp_nlp_opts *opts, ocp_nlp_memory *mem, ocp_nlp_workspace *work);
//
double ocp_nlp_evaluate_merit_fun(ocp_nlp_config *config, ocp_nlp_dims *dims, ocp_nlp_in *in,
          ocp_nlp_out *out, ocp_nlp_opts *opts, ocp_nlp_memory *mem, ocp_nlp_workspace *work);
//
void ocp_nlp_initialize_t_slacks(ocp_nlp_config *config, ocp_nlp_dims *dims, ocp_nlp_in *in,
            ocp_nlp_out *out, ocp_nlp_opts *opts, ocp_nlp_memory *mem, ocp_nlp_workspace *work);



/************************************************
 * residuals
 ************************************************/

typedef struct
{
    struct blasfeo_dvec *res_g;  // stationarity
    struct blasfeo_dvec *res_b;  // dynamics
    struct blasfeo_dvec *res_d;  // inequality constraints
    struct blasfeo_dvec *res_m;  // complementarity
    double inf_norm_res_g;
    double inf_norm_res_b;
    double inf_norm_res_d;
    double inf_norm_res_m;
    int memsize;
} ocp_nlp_res;

//
int ocp_nlp_res_calculate_size(ocp_nlp_dims *dims);
//
ocp_nlp_res *ocp_nlp_res_assign(ocp_nlp_dims *dims, void *raw_memory);
//
void ocp_nlp_res_compute(ocp_nlp_dims *dims, ocp_nlp_in *in, ocp_nlp_out *out,
                         ocp_nlp_res *res, ocp_nlp_memory *mem);



#ifdef __cplusplus
} /* extern "C" */
#endif

#endif  // ACADOS_OCP_NLP_OCP_NLP_COMMON_H_
/// @}
/// @}<|MERGE_RESOLUTION|>--- conflicted
+++ resolved
@@ -261,12 +261,8 @@
     void **dynamics;     // dynamics_opts
     void **cost;         // cost_opts
     void **constraints;  // constraints_opts
-<<<<<<< HEAD
     double step_length;  // step length in case of FIXED_STEP
-=======
-    double step_length;  // (fixed) step length in SQP loop
     double levenberg_marquardt;  // LM factor to be added to the hessian before regularization
->>>>>>> aa904981
     int reuse_workspace;
     int num_threads;
 

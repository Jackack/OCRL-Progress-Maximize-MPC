/*
 *    This file is part of acados.
 *
 *    acados is free software; you can redistribute it and/or
 *    modify it under the terms of the GNU Lesser General Public
 *    License as published by the Free Software Foundation; either
 *    version 3 of the License, or (at your option) any later version.
 *
 *    acados is distributed in the hope that it will be useful,
 *    but WITHOUT ANY WARRANTY; without even the implied warranty of
 *    MERCHANTABILITY or FITNESS FOR A PARTICULAR PURPOSE.  See the GNU
 *    Lesser General Public License for more details.
 *
 *    You should have received a copy of the GNU Lesser General Public
 *    License along with acados; if not, write to the Free Software Foundation,
 *    Inc., 51 Franklin Street, Fifth Floor, Boston, MA  02110-1301  USA
 *
 */

#ifndef ACADOS_OCP_NLP_OCP_NLP_COMMON_H_
#define ACADOS_OCP_NLP_OCP_NLP_COMMON_H_

#ifdef __cplusplus
extern "C" {
#endif

#include "acados/ocp_nlp/ocp_nlp_constraints_common.h"
#include "acados/ocp_nlp/ocp_nlp_cost_common.h"
#include "acados/ocp_nlp/ocp_nlp_dynamics_common.h"
#include "acados/ocp_nlp/ocp_nlp_reg_common.h"
#include "acados/ocp_qp/ocp_qp_common.h"
#include "acados/sim/sim_common.h"
#include "acados/utils/external_function_generic.h"
#include "acados/utils/types.h"



/************************************************
 * config
 ************************************************/

typedef struct
{
    int N;  // number of stages

    // solver-specific implementations of memory management functions
    int (*opts_calculate_size)(void *config, void *dims);
    void *(*opts_assign)(void *config, void *dims, void *raw_memory);
    void (*opts_initialize_default)(void *config, void *dims, void *opts_);
    void (*opts_update)(void *config, void *dims, void *opts_);
    int (*memory_calculate_size)(void *config, void *dims, void *opts_);
    void *(*memory_assign)(void *config, void *dims, void *opts_, void *raw_memory);
    int (*workspace_calculate_size)(void *config, void *dims, void *opts_);
    void (*opts_set)(void *config_, void *opts_, const char *field, const void* value);
    int (*dynamics_opts_set)(void *config, void *opts_, int stage,
                                     const char *field, void *value);
    // evaluate solver
    int (*evaluate)(void *config, void *dims, void *qp_in, void *qp_out,
                    void *opts_, void *mem, void *work);
    // prepare memory
    int (*precompute)(void *config, void *dims, void *qp_in, void *qp_out,
                void *opts_, void *mem, void *work);
    // initalize this struct with default values
    void (*config_initialize_default)(void *config);
    // general getter
    void (*get)(void *config_, void *mem_, const char *field, void *return_value_);
    // config structs of submodules
    ocp_qp_xcond_solver_config *qp_solver;
    ocp_nlp_dynamics_config **dynamics;
    ocp_nlp_cost_config **cost;
    ocp_nlp_constraints_config **constraints;
    ocp_nlp_reg_config *regularization;

} ocp_nlp_solver_config;

//
int ocp_nlp_solver_config_calculate_size(int N);
//
ocp_nlp_solver_config *ocp_nlp_solver_config_assign(int N, void *raw_memory);



/************************************************
 * dims
 ************************************************/

typedef struct
{
    void **cost;
    void **dynamics;
    void **constraints;
    ocp_qp_dims *qp_solver;  // xcond solver instead ??

    int *nv;  // number of primal variables (states+controls+slacks)
    int *nx;  // number of differential states
    int *nu;  // number of inputs
    int *ni;  // number of two-sided inequality constraints TODO make one-sided ???
    int *nz;  // number of algebraic variables
    int *ns;  // number of slack variables
    int N;    // number of shooting nodes
} ocp_nlp_dims;

//
int ocp_nlp_dims_calculate_size_self(int N);
//
int ocp_nlp_dims_calculate_size(void *config);
//
ocp_nlp_dims *ocp_nlp_dims_assign_self(int N, void *raw_memory);
//
ocp_nlp_dims *ocp_nlp_dims_assign(void *config, void *raw_memory);
//
void ocp_nlp_dims_initialize(void *config, int *nx, int *nu, int *ny, int *nbx, int *nbu, int *ng,
                             int *nh, int *nq, int *ns, int *nz, ocp_nlp_dims *dims);
//
void ocp_nlp_dims_set_opt_vars(void *config_, void *dims_,
<<<<<<< HEAD
                                const char *field, const void* value_array);
//
void ocp_nlp_dims_set_constraints(void *config_, void *dims_,
                        const char *field, const void* value_field);
//
void ocp_nlp_dims_set_cost(void *config_, void *dims_, const char *field, const void* value_field);
//
void ocp_nlp_dims_set_dynamics_in_stage(void *config_, void *dims_, const char *field,
                                        int stage, const void* value);
=======
                               const char *field, const void* value_array);
//
void ocp_nlp_dims_set_constraints(void *config_, void *dims_, int stage,
                                  const char *field, const void* value_field);
//
void ocp_nlp_dims_set_cost(void *config_, void *dims_, int stage, const char *field,
                           const void* value_field);
//
void ocp_nlp_dims_set_dynamics(void *config_, void *dims_, int stage, const char *field,
                               const void* value);
>>>>>>> 254ecc84

/************************************************
 * in
 ************************************************/

typedef struct
{
    double *Ts;  // length of sampling intervals

    void **cost;
    void **dynamics;
    void **constraints;
} ocp_nlp_in;

//
int ocp_nlp_in_calculate_size_self(int N);
//
int ocp_nlp_in_calculate_size(ocp_nlp_solver_config *config, ocp_nlp_dims *dims);
//
ocp_nlp_in *ocp_nlp_in_assign_self(int N, void *raw_memory);
//
ocp_nlp_in *ocp_nlp_in_assign(ocp_nlp_solver_config *config, ocp_nlp_dims *dims, void *raw_memory);


/************************************************
 * out
 ************************************************/

typedef struct
{
    struct blasfeo_dvec *ux;
    struct blasfeo_dvec *z;
    struct blasfeo_dvec *pi;
    struct blasfeo_dvec *lam;
    struct blasfeo_dvec *t;

    int sqp_iter;
    int qp_iter;
    double inf_norm_res;
    double total_time;
} ocp_nlp_out;

//
int ocp_nlp_out_calculate_size(ocp_nlp_solver_config *config, ocp_nlp_dims *dims);
//
ocp_nlp_out *ocp_nlp_out_assign(ocp_nlp_solver_config *config, ocp_nlp_dims *dims,
                                void *raw_memory);



/************************************************
 * memory TODO move to sqp ???
 ************************************************/

typedef struct
{
    struct blasfeo_dvec *cost_grad;
    struct blasfeo_dvec *ineq_fun;
    struct blasfeo_dvec *ineq_adj;
    struct blasfeo_dvec *dyn_fun;
    struct blasfeo_dvec *dyn_adj;
} ocp_nlp_memory;

//
int ocp_nlp_memory_calculate_size(ocp_nlp_solver_config *config, ocp_nlp_dims *dims);
//
ocp_nlp_memory *ocp_nlp_memory_assign(ocp_nlp_solver_config *config, ocp_nlp_dims *dims,
                                      void *raw_memory);



/************************************************
 * residuals
 ************************************************/

typedef struct
{
    struct blasfeo_dvec *res_g;  // stationarity
    struct blasfeo_dvec *res_b;  // dynamics
    struct blasfeo_dvec *res_d;  // inequality constraints
    struct blasfeo_dvec *res_m;  // complementarity
    double inf_norm_res_g;
    double inf_norm_res_b;
    double inf_norm_res_d;
    double inf_norm_res_m;
    int memsize;
} ocp_nlp_res;

//
int ocp_nlp_res_calculate_size(ocp_nlp_dims *dims);
//
ocp_nlp_res *ocp_nlp_res_assign(ocp_nlp_dims *dims, void *raw_memory);
//
void ocp_nlp_res_compute(ocp_nlp_dims *dims, ocp_nlp_in *in, ocp_nlp_out *out, ocp_nlp_res *res,
                         ocp_nlp_memory *mem);



#ifdef __cplusplus
} /* extern "C" */
#endif

#endif  // ACADOS_OCP_NLP_OCP_NLP_COMMON_H_<|MERGE_RESOLUTION|>--- conflicted
+++ resolved
@@ -113,17 +113,6 @@
                              int *nh, int *nq, int *ns, int *nz, ocp_nlp_dims *dims);
 //
 void ocp_nlp_dims_set_opt_vars(void *config_, void *dims_,
-<<<<<<< HEAD
-                                const char *field, const void* value_array);
-//
-void ocp_nlp_dims_set_constraints(void *config_, void *dims_,
-                        const char *field, const void* value_field);
-//
-void ocp_nlp_dims_set_cost(void *config_, void *dims_, const char *field, const void* value_field);
-//
-void ocp_nlp_dims_set_dynamics_in_stage(void *config_, void *dims_, const char *field,
-                                        int stage, const void* value);
-=======
                                const char *field, const void* value_array);
 //
 void ocp_nlp_dims_set_constraints(void *config_, void *dims_, int stage,
@@ -134,7 +123,6 @@
 //
 void ocp_nlp_dims_set_dynamics(void *config_, void *dims_, int stage, const char *field,
                                const void* value);
->>>>>>> 254ecc84
 
 /************************************************
  * in

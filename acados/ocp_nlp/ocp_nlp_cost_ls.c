/*
 *    This file is part of acados.
 *
 *    acados is free software; you can redistribute it and/or
 *    modify it under the terms of the GNU Lesser General Public
 *    License as published by the Free Software Foundation; either
 *    version 3 of the License, or (at your option) any later version.
 *
 *    acados is distributed in the hope that it will be useful,
 *    but WITHOUT ANY WARRANTY; without even the implied warranty of
 *    MERCHANTABILITY or FITNESS FOR A PARTICULAR PURPOSE.  See the GNU
 *    Lesser General Public License for more details.
 *
 *    You should have received a copy of the GNU Lesser General Public
 *    License along with acados; if not, write to the Free Software Foundation,
 *    Inc., 51 Franklin Street, Fifth Floor, Boston, MA  02110-1301  USA
 *
 */

/* 
 * Description: linear least-squares (LLS) cost module (ocp_nlp)
 *
 * min_w (Vx*x + Vu*u + Vz*z - yref)^T*W*(Vx*x + Vu*u + Vz*z - yref),
 *
 */

#include "acados/ocp_nlp/ocp_nlp_cost_ls.h"
#include "acados/ocp_nlp/ocp_nlp_cost_common.h"

#include <assert.h>
#include <stdlib.h>
#include <string.h>

// blasfeo
#include "blasfeo/include/blasfeo_d_aux.h"
#include "blasfeo/include/blasfeo_d_blas.h"
// acados
#include "acados/utils/mem.h"



////////////////////////////////////////////////////////////////////////////////
//                                     dims                                   //
////////////////////////////////////////////////////////////////////////////////



int ocp_nlp_cost_ls_dims_calculate_size(void *config_)
{

    
    int size = sizeof(ocp_nlp_cost_ls_dims);

    return size;
}



void *ocp_nlp_cost_ls_dims_assign(void *config_, void *raw_memory)
{
    
    char *c_ptr = (char *) raw_memory;

    ocp_nlp_cost_ls_dims *dims = (ocp_nlp_cost_ls_dims *) c_ptr;
    c_ptr += sizeof(ocp_nlp_cost_ls_dims);

    assert((char *) raw_memory + ocp_nlp_cost_ls_dims_calculate_size(config_) >= c_ptr);

    return dims;
}

void ocp_nlp_cost_ls_dims_initialize(void *config_, void *dims_, int nx,
        int nu, int ny, int ns, int nz)
{

    ///  Initialize the dimensions struct of the 
    ///  ocp_nlp_cost_ls module    
    ///
    ///  \param[in] config_ structure containing configuration of ocp_nlp_cost module 
    ///  \param[in] nx_ number of states 
    ///  \param[in] nu number of inputs
    ///  \param[in] ny number of residuals 
    ///  \param[in] ns number of slacks
    ///  \param[out] dims
    ///  \return [] 
    
    ocp_nlp_cost_ls_dims *dims = dims_;

    dims->nx = nx;
    dims->nu = nu;
    dims->ny = ny;
    dims->ns = ns;
    dims->nz = nz;

    return;
}



static void ocp_nlp_cost_ls_set_nx(void *config_, void *dims_, int *nx)
{
    ///  Initialize the dimensions struct of the 
    ///  ocp_nlp_cost_ls module    
    ///
    ///  \param[in] config_ structure containing configuration of ocp_nlp_cost module 
    ///  \param[in] nx_ number of states 
    ///  \param[in] nu number of inputs
    ///  \param[in] ny number of residuals 
    ///  \param[in] ns number of slacks
    ///  \param[out] dims
    ///  \return [] 

    ocp_nlp_cost_ls_dims *dims = (ocp_nlp_cost_ls_dims *) dims_;
    dims->nx = *nx;
}


static void ocp_nlp_cost_ls_set_nz(void *config_, void *dims_, int *nz)
{
    ocp_nlp_cost_ls_dims *dims = (ocp_nlp_cost_ls_dims *) dims_;
    dims->nz = *nz;
}

static void ocp_nlp_cost_ls_set_nu(void *config_, void *dims_, int *nu)
{
    ocp_nlp_cost_ls_dims *dims = (ocp_nlp_cost_ls_dims *) dims_;
    dims->nu = *nu;
}



static void ocp_nlp_cost_ls_set_ny(void *config_, void *dims_, int *ny)
{
    ocp_nlp_cost_ls_dims *dims = (ocp_nlp_cost_ls_dims *) dims_;
    dims->ny = *ny;
}



static void ocp_nlp_cost_ls_set_ns(void *config_, void *dims_, int *ns)
{
    ocp_nlp_cost_ls_dims *dims = (ocp_nlp_cost_ls_dims *) dims_;
    dims->ns = *ns;
}



void ocp_nlp_cost_ls_dims_set(void *config_, void *dims_, const char *field, int* value)
{
    if (!strcmp(field, "nx"))
    {
        ocp_nlp_cost_ls_set_nx(config_, dims_, value);
    }
    else if (!strcmp(field, "nz"))
    {
        // do nothing
        ocp_nlp_cost_ls_set_nz(config_, dims_, value);
    }
    else if (!strcmp(field, "nu"))
    {
        ocp_nlp_cost_ls_set_nu(config_, dims_, value);
    }
    else if (!strcmp(field, "ny"))
    {
        ocp_nlp_cost_ls_set_ny(config_, dims_, value);
    }
    else if (!strcmp(field, "ns"))
    {
        ocp_nlp_cost_ls_set_ns(config_, dims_, value);
    }
    else
    {
        printf("\nerror: dimension type not available in module\n");
        exit(1);
    }
}



////////////////////////////////////////////////////////////////////////////////
//                                     model                                  //
////////////////////////////////////////////////////////////////////////////////



int ocp_nlp_cost_ls_model_calculate_size(void *config_, void *dims_)
{
    ocp_nlp_cost_ls_dims *dims = dims_;

    // extract dims
    int nx = dims->nx;
    int nz = dims->nz;
    int nu = dims->nu;
    int ny = dims->ny;
    int ns = dims->ns;

    int size = 0;

    size += sizeof(ocp_nlp_cost_ls_model);

    size += 1 * 64;  // blasfeo_mem align

    size += 1 * blasfeo_memsize_dmat(ny, ny);           // W
    size += 1 * blasfeo_memsize_dmat(nu + nx, ny);      // Cyt
    size += 1 * blasfeo_memsize_dmat(nz, ny);           // Vz
    size += 1 * blasfeo_memsize_dvec(ny);               // y_ref
    size += 2 * blasfeo_memsize_dvec(2 * ns);           // Z, z

    return size;
}



void *ocp_nlp_cost_ls_model_assign(void *config_, void *dims_, void *raw_memory)
{
    ocp_nlp_cost_ls_dims *dims = dims_;

    char *c_ptr = (char *) raw_memory;

    int nx = dims->nx;
    int nz = dims->nz;
    int nu = dims->nu;
    int ny = dims->ny;
    int ns = dims->ns;

    // struct
    ocp_nlp_cost_ls_model *model = (ocp_nlp_cost_ls_model *) c_ptr;
    c_ptr += sizeof(ocp_nlp_cost_ls_model);

    // blasfeo_mem align
    align_char_to(64, &c_ptr);

    // blasfeo_dmat
    // W
    assign_and_advance_blasfeo_dmat_mem(ny, ny, &model->W, &c_ptr);
    // Cyt
    assign_and_advance_blasfeo_dmat_mem(nu + nx, ny, &model->Cyt, &c_ptr);

    // Vz
    assign_and_advance_blasfeo_dmat_mem(nz, ny, &model->Vz, &c_ptr);

    // blasfeo_dvec
    // y_ref
    assign_and_advance_blasfeo_dvec_mem(ny, &model->y_ref, &c_ptr);
    // Z
    assign_and_advance_blasfeo_dvec_mem(2 * ns, &model->Z, &c_ptr);
    // z
    assign_and_advance_blasfeo_dvec_mem(2 * ns, &model->z, &c_ptr);

	// default initialization
	model->scaling = 1.0;

    // assert
    assert((char *) raw_memory + 
        ocp_nlp_cost_ls_model_calculate_size(config_, dims) >= c_ptr);

    return model;
}




int ocp_nlp_cost_ls_model_set(void *config_, void *dims_, void *model_,
                                 const char *field, void *value_)
{
    int status = ACADOS_SUCCESS;

    if ( !config_ || !dims_ || !model_ || !value_ )
        status = ACADOS_FAILURE;

    ocp_nlp_cost_ls_dims *dims = dims_;
    ocp_nlp_cost_ls_model *model = model_;

    int nx = dims->nx;
    int nu = dims->nu;
    int ny = dims->ny;
    int ns = dims->ns;

    if (!strcmp(field, "W"))
    {
        double *W_col_maj = (double *) value_;
        blasfeo_pack_dmat(ny, ny, W_col_maj, ny, &model->W, 0, 0);
    }
    else if (!strcmp(field, "Cyt"))
    {
        double *Cyt_col_maj = (double *) value_;
        blasfeo_pack_dmat(nx + nu, dims->ny, Cyt_col_maj, nx + nu, 
            &model->Cyt, 0, 0);
    }
    else if (!strcmp(field, "Vx"))
    {
        double *Vx_col_maj = (double *) value_;
        blasfeo_pack_tran_dmat(ny, nx, Vx_col_maj, ny, &model->Cyt, nu, 0);
    }
    else if (!strcmp(field, "Vu"))
    {
        double *Vu_col_maj = (double *) value_;
        blasfeo_pack_tran_dmat(ny, nu, Vu_col_maj, ny, &model->Cyt, 0, 0);
    }
    // TODO(andrea): inconsistent order x, u, z. Make x, z, u later!
    else if (!strcmp(field, "Vz"))
    {
        double *Vz_col_maj = (double *) value_;
        blasfeo_pack_dmat(dims->ny, dims->nz, Vz_col_maj, dims->ny,
                &model->Vz, 0, 0);
    }
    else if (!strcmp(field, "y_ref") || !strcmp(field, "yref"))
    {
        double *y_ref = (double *) value_;
        blasfeo_pack_dvec(ny, y_ref, &model->y_ref, 0);
    }
    else if (!strcmp(field, "Z"))
    {
        double *Z = (double *) value_;
        blasfeo_pack_dvec(ns, Z, &model->Z, 0);
        blasfeo_pack_dvec(ns, Z, &model->Z, ns);
    }
    else if (!strcmp(field, "Zl"))
    {
        double *Zl = (double *) value_;
        blasfeo_pack_dvec(ns, Zl, &model->Z, 0);
    }
    else if (!strcmp(field, "Zu"))
    {
        double *Zu = (double *) value_;
        blasfeo_pack_dvec(ns, Zu, &model->Z, ns);
    }
    else if (!strcmp(field, "z"))
    {
        double *z = (double *) value_;
        blasfeo_pack_dvec(ns, z, &model->z, 0);
        blasfeo_pack_dvec(ns, z, &model->z, ns);
    }
    else if (!strcmp(field, "zl"))
    {
        double *zl = (double *) value_;
        blasfeo_pack_dvec(ns, zl, &model->z, 0);
    }
    else if (!strcmp(field, "zu"))
    {
        double *zu = (double *) value_;
        blasfeo_pack_dvec(ns, zu, &model->z, ns);
    }
    else if (!strcmp(field, "scaling"))
    {
        double *scaling_ptr = (double *) value_;
        model->scaling = *scaling_ptr;
    }
    else
    {
        printf("\nerror: model entry: %s not available" 
            "in module ocp_nlp_cost_ls\n", field);
		
        exit(1);
    }
    return status;
}



////////////////////////////////////////////////////////////////////////////////
//                                   options                                  //
////////////////////////////////////////////////////////////////////////////////



int ocp_nlp_cost_ls_opts_calculate_size(void *config_, void *dims_)
{
    int size = 0;

    size += sizeof(ocp_nlp_cost_ls_opts);

    return size;
}



void *ocp_nlp_cost_ls_opts_assign(void *config_, void *dims_, void *raw_memory)
{
    char *c_ptr = (char *) raw_memory;

    ocp_nlp_cost_ls_opts *opts = (ocp_nlp_cost_ls_opts *) c_ptr;
    c_ptr += sizeof(ocp_nlp_cost_ls_opts);

    assert((char *) raw_memory + 
        ocp_nlp_cost_ls_opts_calculate_size(config_, dims_) >= c_ptr);

    return opts;
}



void ocp_nlp_cost_ls_opts_initialize_default(void *config_, 
    void *dims_, void *opts_)
{
    // ocp_nlp_cost_ls_opts *opts = opts_;

    return;
}



void ocp_nlp_cost_ls_opts_update(void *config_, void *dims_, void *opts_)
{
    // ocp_nlp_cost_ls_opts *opts = opts_;

    return;
}



////////////////////////////////////////////////////////////////////////////////
//                                     memory                                 //
////////////////////////////////////////////////////////////////////////////////



int ocp_nlp_cost_ls_memory_calculate_size(void *config_, 
    void *dims_, void *opts_)
{
    ocp_nlp_cost_ls_dims *dims = dims_;

    // extract dims
    int nx = dims->nx;
    int nu = dims->nu;
    int ny = dims->ny;
    int ns = dims->ns;

    int size = 0;

    size += sizeof(ocp_nlp_cost_ls_memory);

    size += 1 * blasfeo_memsize_dmat(nu + nx, nu + nx);  // hess
    size += 1 * blasfeo_memsize_dmat(ny, ny);            // W_chol
    size += 1 * blasfeo_memsize_dvec(ny);                // res
    size += 1 * blasfeo_memsize_dvec(nu + nx + 2 * ns);  // grad

    size += 1 * 64;  // blasfeo_mem align

    return size;
}



void *ocp_nlp_cost_ls_memory_assign(void *config_, void *dims_, void *opts_, 
    void *raw_memory)
{
    ocp_nlp_cost_ls_dims *dims = dims_;

    char *c_ptr = (char *) raw_memory;

    // extract dims
    int nx = dims->nx;
    int nu = dims->nu;
    int ny = dims->ny;
    int ns = dims->ns;

    // struct
    ocp_nlp_cost_ls_memory *memory = (ocp_nlp_cost_ls_memory *) c_ptr;
    c_ptr += sizeof(ocp_nlp_cost_ls_memory);

    // blasfeo_mem align
    align_char_to(64, &c_ptr);

    // hess
    assign_and_advance_blasfeo_dmat_mem(nu + nx, nu + nx, &memory->hess, &c_ptr);
    // W_chol
    assign_and_advance_blasfeo_dmat_mem(ny, ny, &memory->W_chol, &c_ptr);
    // res
    assign_and_advance_blasfeo_dvec_mem(ny, &memory->res, &c_ptr);
    // grad
    assign_and_advance_blasfeo_dvec_mem(nu + nx + 2 * ns, &memory->grad, &c_ptr);

    assert((char *) raw_memory + 
        ocp_nlp_cost_ls_memory_calculate_size(config_, dims, opts_) >= c_ptr);

    return memory;
}



struct blasfeo_dvec *ocp_nlp_cost_ls_memory_get_grad_ptr(void *memory_)
{
    ocp_nlp_cost_ls_memory *memory = memory_;

    return &memory->grad;
}



void ocp_nlp_cost_ls_memory_set_RSQrq_ptr(struct 
    blasfeo_dmat *RSQrq, void *memory_)
{
    ocp_nlp_cost_ls_memory *memory = memory_;

    memory->RSQrq = RSQrq;
}



void ocp_nlp_cost_ls_memory_set_Z_ptr(struct blasfeo_dvec *Z, void *memory_)
{
    ocp_nlp_cost_ls_memory *memory = memory_;

    memory->Z = Z;
}



void ocp_nlp_cost_ls_memory_set_ux_ptr(struct blasfeo_dvec *ux, void *memory_)
{
    ocp_nlp_cost_ls_memory *memory = memory_;

    memory->ux = ux;
}

void ocp_nlp_cost_ls_memory_set_z_ptr(struct blasfeo_dvec *z, void *memory_)
{
    ocp_nlp_cost_ls_memory *memory = memory_;

    memory->z = z;
}

void ocp_nlp_cost_ls_memory_set_dzdxu_tran_ptr(struct blasfeo_dvec *dzdxu_tran, void *memory_)
{
    ocp_nlp_cost_ls_memory *memory = memory_;

    memory->dzdxu_tran = dzdxu_tran;
}

////////////////////////////////////////////////////////////////////////////////
//                                 workspace                                  //
////////////////////////////////////////////////////////////////////////////////



int ocp_nlp_cost_ls_workspace_calculate_size(void *config_, 
    void *dims_, void *opts_)
{
    ocp_nlp_cost_ls_dims *dims = dims_;

    // extract dims
    int nx = dims->nx;
    int nu = dims->nu;
    int ny = dims->ny;
    int nz = dims->nz;

    int size = 0;

    size += sizeof(ocp_nlp_cost_ls_workspace);

    size += 1 * blasfeo_memsize_dmat(nu + nx, ny);  // tmp_nv_ny
    size += 1 * blasfeo_memsize_dmat(nu + nx, ny);  // Cyt_tilde
    size += 1 * blasfeo_memsize_dmat(nu + nx, nz);  // dzdux_tran
    size += 1 * blasfeo_memsize_dvec(ny);           // tmp_ny
    size += 1 * blasfeo_memsize_dvec(nz);           // tmp_nz
    size += 1 * blasfeo_memsize_dvec(ny);           // y_ref_tilde

    size += 1 * 64;  // blasfeo_mem align

    return size;
}



static void ocp_nlp_cost_ls_cast_workspace(void *config_, 
    void *dims_, void *opts_, void *work_)
{
    ocp_nlp_cost_ls_dims *dims = dims_;
    ocp_nlp_cost_ls_workspace *work = work_;

    // extract dims
    int nx = dims->nx;
    int nu = dims->nu;
    int ny = dims->ny;
    int nz = dims->nz;

    char *c_ptr = (char *) work_;
    c_ptr += sizeof(ocp_nlp_cost_ls_workspace);

    // blasfeo_mem align
    align_char_to(64, &c_ptr);

    // tmp_nv_ny
    assign_and_advance_blasfeo_dmat_mem(nu + nx, ny, &work->tmp_nv_ny, &c_ptr);

    // Cyt_tilde
    assign_and_advance_blasfeo_dmat_mem(nu + nx, ny, &work->Cyt_tilde, &c_ptr);

    // dzdux_tran
    assign_and_advance_blasfeo_dmat_mem(nu + nx, nz, &work->dzdux_tran, &c_ptr);

    // tmp_ny
    assign_and_advance_blasfeo_dvec_mem(ny, &work->tmp_ny, &c_ptr);

<<<<<<< HEAD
    // tmp_nz
    assign_and_advance_blasfeo_dvec_mem(nz, &work->tmp_nz, &c_ptr);

    // y_ref_tilde
    assign_and_advance_blasfeo_dvec_mem(ny, &work->y_ref_tilde, &c_ptr);

    assert((char *) work + ocp_nlp_cost_ls_workspace_calculate_size(config_, dims, opts_) >= c_ptr);
=======
    assert((char *) work + 
        ocp_nlp_cost_ls_workspace_calculate_size(config_, dims, opts_) >= c_ptr);
>>>>>>> c19e8af0

    return;
}



////////////////////////////////////////////////////////////////////////////////
//                                 functions                                  //
////////////////////////////////////////////////////////////////////////////////



// TODO move computataion of hess into pre-compute???
void ocp_nlp_cost_ls_initialize(void *config_, void *dims_, void *model_, 
    void *opts_, void *memory_, void *work_)
{
    ocp_nlp_cost_ls_dims *dims = dims_;
    ocp_nlp_cost_ls_model *model = model_;
    // ocp_nlp_cost_ls_opts *opts = opts_;
    ocp_nlp_cost_ls_memory *memory = memory_;
    ocp_nlp_cost_ls_workspace *work = work_;

    ocp_nlp_cost_ls_cast_workspace(config_, dims, opts_, work_);

    int nx = dims->nx;
    int nu = dims->nu;
    int ny = dims->ny;
    int ns = dims->ns;

    // general Cyt

    // TODO(all): recompute factorization only if W are re-tuned ???
    blasfeo_dpotrf_l(ny, &model->W, 0, 0, &memory->W_chol, 0, 0);

    // TODO(all): avoid recomputing the Hessian if both W and Cyt do not change
    blasfeo_dtrmm_rlnn(nu + nx, ny, 1.0, &memory->W_chol, 0, 0, &model->Cyt,
        0, 0, &work->tmp_nv_ny,
                       0, 0);
    blasfeo_dsyrk_ln(nu+nx, ny, model->scaling, &work->tmp_nv_ny, 0, 0,
        &work->tmp_nv_ny, 0, 0, 0.0, &memory->hess, 0, 0, &memory->hess, 0, 0);

	blasfeo_dveccpsc(2*ns, model->scaling, &model->Z, 0, memory->Z, 0);

    return;
}



void ocp_nlp_cost_ls_update_qp_matrices(void *config_, void *dims_,
    void *model_, void *opts_, void *memory_, void *work_)
{
    ocp_nlp_cost_ls_dims *dims = dims_;
    ocp_nlp_cost_ls_model *model = model_;
    // ocp_nlp_cost_ls_opts *opts = opts_;
    ocp_nlp_cost_ls_memory *memory = memory_;
    ocp_nlp_cost_ls_workspace *work = work_;

    ocp_nlp_cost_ls_cast_workspace(config_, dims, opts_, work_);

    int nx = dims->nx;
    int nu = dims->nu;
    int nz = dims->nz;
    int ny = dims->ny;
    int ns = dims->ns;

    // initialize hessian of lagrangian with hessian of cost
    blasfeo_dgecp(nu + nx, nu + nx, &memory->hess, 0, 0, memory->RSQrq, 0, 0);

    // copy Cyt into Cyt_tilde
    blasfeo_dgecp(nu + nx, ny, &model->Cyt, 0, 0, &work->Cyt_tilde, 0, 0);
    // copy y_ref into y_ref_tilde
    blasfeo_dveccp(ny, &model->y_ref, 0, &work->y_ref_tilde, 0);
    if (nz > 0) { // eliminate algebraic variables and update Cyt and y_ref
        // swap dzdu and dzdx
        blasfeo_dgecp(nx, ny, memory->dzdxu_tran, 0, 0,  &work->dzdux_tran, nu, 0);
        blasfeo_dgecp(nu, ny, memory->dzdxu_tran, nx, 0, &work->dzdux_tran, 0, 0);
        // update Cyt: Cyt_tilde = Cyt + dzdux_tran*Vz^T
        blasfeo_dgemm_nt(nu + nx, ny, nz, 1.0, &work->dzdux_tran, 0, 0,
                &model->Vz, 0, 0, 1.0, &work->Cyt_tilde, 0, 0, &work->Cyt_tilde, 0, 0);

        // update y_ref: y_ref_tilde = y_ref + Vz*x + Vz*u - Vz*z
        blasfeo_dveccp(nz, &memory->z, 0, &work->tmp_nz, 0);
        blasfeo_dgemv_t(nz, nx + nu, 1.0, &work->dzdux_tran,
                0, 0, memory->ux, 0, -1.0, &work->tmp_nz, 0, &work->tmp_nz, 0);

        blasfeo_dgemv_n(ny, nz, 1.0, &model->Vz,
                0, 0, &work->tmp_nz, 0, 1.0, &work->y_ref_tilde, 0, &work->y_ref_tilde, 0);

        blasfeo_dtrmm_rlnn(nu + nx, ny, 1.0, &memory->W_chol,
                0, 0, &work->Cyt_tilde, 0, 0, &work->tmp_nv_ny,
                           0, 0);
        blasfeo_dsyrk_ln(nu + nx, ny, 1.0, &work->tmp_nv_ny, 0, 0, &work->tmp_nv_ny, 0, 0, 0.0,
                         memory->RSQrq, 0, 0, memory->RSQrq, 0, 0);

    }

    // compute gradient
<<<<<<< HEAD
    blasfeo_dgemv_t(nu + nx, ny, 1.0, &work->Cyt_tilde, 0, 0, memory->ux,
            0, -1.0, &work->y_ref_tilde, 0, &memory->res, 0);

    // TODO(all): use lower triangular chol of W to save n_y^2 flops
    blasfeo_dsymv_l(ny, ny, 1.0, &model->W, 0, 0, &memory->res,
            0, 0.0, &work->tmp_ny, 0, &work->tmp_ny, 0);

    blasfeo_dgemv_n(nu + nx, ny, 1.0, &work->Cyt_tilde,
            0, 0, &work->tmp_ny, 0, 0.0, &memory->grad, 0, &memory->grad, 0);
=======
    blasfeo_dgemv_t(nu + nx, ny, 1.0, &model->Cyt, 0, 0, memory->ux, 0, -1.0,
        &model->y_ref, 0, &memory->res, 0);

    // TODO(all): use lower triangular chol of W to save n_y^2 flops
    blasfeo_dsymv_l(ny, ny, 1.0, &model->W, 0, 0, &memory->res, 0, 0.0,
        &work->tmp_ny, 0, &work->tmp_ny, 0);

    blasfeo_dgemv_n(nu+nx, ny, 1.0, &model->Cyt, 0, 0, &work->tmp_ny, 
        0, 0.0, &memory->grad, 0, &memory->grad, 0);
>>>>>>> c19e8af0

    // slacks
    blasfeo_dveccp(2*ns, &model->z, 0, &memory->grad, nu+nx);
    blasfeo_dvecmulacc(2*ns, &model->Z, 0, memory->ux,
        nu+nx, &memory->grad, nu+nx);

	// scale
	if(model->scaling!=1.0)
	{
		blasfeo_dvecsc(nu+nx+2*ns, model->scaling, &memory->grad, 0);
	}

    return;
}

void ocp_nlp_cost_ls_config_initialize_default(void *config_)
{
    ocp_nlp_cost_config *config = config_;

    config->dims_calculate_size = &ocp_nlp_cost_ls_dims_calculate_size;
    config->dims_assign = &ocp_nlp_cost_ls_dims_assign;
    config->dims_initialize = &ocp_nlp_cost_ls_dims_initialize;
    config->dims_set = &ocp_nlp_cost_ls_dims_set;
    config->model_calculate_size = &ocp_nlp_cost_ls_model_calculate_size;
    config->model_assign = &ocp_nlp_cost_ls_model_assign;
    config->model_set = &ocp_nlp_cost_ls_model_set;
    config->opts_calculate_size = &ocp_nlp_cost_ls_opts_calculate_size;
    config->opts_assign = &ocp_nlp_cost_ls_opts_assign;
    config->opts_initialize_default = &ocp_nlp_cost_ls_opts_initialize_default;
    config->opts_update = &ocp_nlp_cost_ls_opts_update;
    config->memory_calculate_size = &ocp_nlp_cost_ls_memory_calculate_size;
    config->memory_assign = &ocp_nlp_cost_ls_memory_assign;
    config->memory_get_grad_ptr = &ocp_nlp_cost_ls_memory_get_grad_ptr;
    config->memory_set_ux_ptr = &ocp_nlp_cost_ls_memory_set_ux_ptr;
    config->memory_set_z_ptr = &ocp_nlp_cost_ls_memory_set_z_ptr;
    config->memory_set_dzdxu_tran_ptr = &ocp_nlp_cost_ls_memory_set_dzdxu_tran_ptr;
    config->memory_set_RSQrq_ptr = &ocp_nlp_cost_ls_memory_set_RSQrq_ptr;
    config->memory_set_Z_ptr = &ocp_nlp_cost_ls_memory_set_Z_ptr;
    config->workspace_calculate_size = &ocp_nlp_cost_ls_workspace_calculate_size;
    config->initialize = &ocp_nlp_cost_ls_initialize;
    config->update_qp_matrices = &ocp_nlp_cost_ls_update_qp_matrices;
    config->config_initialize_default = &ocp_nlp_cost_ls_config_initialize_default;

    return;
}<|MERGE_RESOLUTION|>--- conflicted
+++ resolved
@@ -593,7 +593,6 @@
     // tmp_ny
     assign_and_advance_blasfeo_dvec_mem(ny, &work->tmp_ny, &c_ptr);
 
-<<<<<<< HEAD
     // tmp_nz
     assign_and_advance_blasfeo_dvec_mem(nz, &work->tmp_nz, &c_ptr);
 
@@ -601,10 +600,6 @@
     assign_and_advance_blasfeo_dvec_mem(ny, &work->y_ref_tilde, &c_ptr);
 
     assert((char *) work + ocp_nlp_cost_ls_workspace_calculate_size(config_, dims, opts_) >= c_ptr);
-=======
-    assert((char *) work + 
-        ocp_nlp_cost_ls_workspace_calculate_size(config_, dims, opts_) >= c_ptr);
->>>>>>> c19e8af0
 
     return;
 }
@@ -702,7 +697,6 @@
     }
 
     // compute gradient
-<<<<<<< HEAD
     blasfeo_dgemv_t(nu + nx, ny, 1.0, &work->Cyt_tilde, 0, 0, memory->ux,
             0, -1.0, &work->y_ref_tilde, 0, &memory->res, 0);
 
@@ -712,17 +706,6 @@
 
     blasfeo_dgemv_n(nu + nx, ny, 1.0, &work->Cyt_tilde,
             0, 0, &work->tmp_ny, 0, 0.0, &memory->grad, 0, &memory->grad, 0);
-=======
-    blasfeo_dgemv_t(nu + nx, ny, 1.0, &model->Cyt, 0, 0, memory->ux, 0, -1.0,
-        &model->y_ref, 0, &memory->res, 0);
-
-    // TODO(all): use lower triangular chol of W to save n_y^2 flops
-    blasfeo_dsymv_l(ny, ny, 1.0, &model->W, 0, 0, &memory->res, 0, 0.0,
-        &work->tmp_ny, 0, &work->tmp_ny, 0);
-
-    blasfeo_dgemv_n(nu+nx, ny, 1.0, &model->Cyt, 0, 0, &work->tmp_ny, 
-        0, 0.0, &memory->grad, 0, &memory->grad, 0);
->>>>>>> c19e8af0
 
     // slacks
     blasfeo_dveccp(2*ns, &model->z, 0, &memory->grad, nu+nx);

--- conflicted
+++ resolved
@@ -22,7 +22,6 @@
 #include <assert.h>
 
 #include <stdlib.h>
-<<<<<<< HEAD
 #include <string.h>
 #include <assert.h>
 
@@ -177,161 +176,10 @@
 
     size += sizeof(ocp_nlp_work);
     size += num_vars * sizeof(double);  // w
-=======
-
-void size_of_memory_elements(const ocp_nlp_in *nlp_in, const int_t stage,
-                             int_t *size_hess_l, int_t *size_grad_f,
-                             int_t *size_jac_h, int_t *size_jac_g,
-                             int_t *size_h, int_t *size_g, int_t *size_x,
-                             int_t *size_u, int_t *size_pi, int_t *size_lam) {
-    int_t N = nlp_in->N;
-    int_t *nx = (int_t *)nlp_in->nx;
-    int_t *nu = (int_t *)nlp_in->nu;
-    int_t *ng = (int_t *)nlp_in->ng;
-    int_t *nb = (int_t *)nlp_in->nb;
-
-    *size_hess_l =
-        ((nx[stage] + nu[stage]) * (nx[stage] + nu[stage])) * sizeof(real_t);
-    *size_grad_f = (nx[stage] + nu[stage]) * sizeof(real_t);
-    *size_jac_h =
-        (stage < N) ? (nx[stage + 1] * (nx[stage] + nu[stage])) * sizeof(real_t)
-                    : 0;
-    *size_jac_g = (ng[stage] * (nx[stage] + nu[stage])) * sizeof(real_t);
-    *size_h = (stage < N) ? nx[stage + 1] * sizeof(real_t) : 0;
-    *size_g = ng[stage] * sizeof(real_t);
-    *size_x = nx[stage] * sizeof(real_t);
-    *size_u = nu[stage] * sizeof(real_t);
-    *size_pi = (stage < N) ? nx[stage+1] * sizeof(real_t) : 0;
-    *size_lam = (2 * nb[stage] + 2 * ng[stage]) * sizeof(real_t);
-}
-
-int_t ocp_nlp_calculate_memory_size(const ocp_nlp_in *nlp_in) {
-    int_t N = nlp_in->N;
-
-    int_t size = sizeof(ocp_nlp_memory);
-
-    size += sizeof(real_t *) * (N + 1);  // hess_l
-    size += sizeof(real_t *) * (N + 1);  // grad_f
-    size += sizeof(real_t *) * (N + 1);  // jac_h
-    size += sizeof(real_t *) * (N + 1);  // jac_g
-    size += sizeof(real_t *) * (N + 1);  // h
-    size += sizeof(real_t *) * (N + 1);  // g
-    size += sizeof(real_t *) * (N + 1);  // x
-    size += sizeof(real_t *) * (N + 1);  // u
-    size += sizeof(real_t *) * (N + 1);  // pi
-    size += sizeof(real_t *) * (N + 1);  // lam
-
-    for (int_t i = 0; i <= nlp_in->N; i++) {
-        int_t size_hess_l, size_grad_f, size_jac_h, size_jac_g, size_h, size_g;
-        int_t size_x, size_u, size_pi, size_lam;
-        size_of_memory_elements(nlp_in, i, &size_hess_l, &size_grad_f,
-                                &size_jac_h, &size_jac_g, &size_h, &size_g,
-                                &size_x, &size_u, &size_pi, &size_lam);
-        size += size_hess_l + size_grad_f + size_jac_h + size_jac_g + size_h +
-                size_g;
-        size += size_x + size_u + size_pi + size_lam;
-    }
 
     return size;
 }
 
-char *ocp_nlp_assign_memory(const ocp_nlp_in *nlp_in, void **mem_,
-                            void *raw_memory) {
-    int_t N = nlp_in->N;
-
-    ocp_nlp_memory **nlp_memory = (ocp_nlp_memory **)mem_;
-    char *c_ptr = (char *)raw_memory;
-
-    *nlp_memory = (ocp_nlp_memory *)c_ptr;
-    c_ptr += sizeof(ocp_nlp_memory);
-
-    (*nlp_memory)->hess_l = (real_t **)c_ptr;
-    c_ptr += sizeof(const real_t *) * (N + 1);
-
-    (*nlp_memory)->grad_f = (real_t **)c_ptr;
-    c_ptr += sizeof(const real_t *) * (N + 1);
-
-    (*nlp_memory)->jac_h = (real_t **)c_ptr;
-    c_ptr += sizeof(const real_t *) * (N + 1);
-
-    (*nlp_memory)->jac_g = (real_t **)c_ptr;
-    c_ptr += sizeof(const real_t *) * (N + 1);
-
-    (*nlp_memory)->h = (real_t **)c_ptr;
-    c_ptr += sizeof(const real_t *) * (N + 1);
-
-    (*nlp_memory)->g = (real_t **)c_ptr;
-    c_ptr += sizeof(const real_t *) * (N + 1);
-
-    (*nlp_memory)->x = (real_t **)c_ptr;
-    c_ptr += sizeof(const real_t *) * (N + 1);
-
-    (*nlp_memory)->u = (real_t **)c_ptr;
-    c_ptr += sizeof(const real_t *) * (N + 1);
-
-    (*nlp_memory)->pi = (real_t **)c_ptr;
-    c_ptr += sizeof(const real_t *) * (N + 1);
-
-    (*nlp_memory)->lam = (real_t **)c_ptr;
-    c_ptr += sizeof(const real_t *) * (N + 1);
-
-    for (int_t i = 0; i <= nlp_in->N; i++) {
-        int_t size_hess_l, size_grad_f, size_jac_h, size_jac_g, size_h, size_g;
-        int_t size_x, size_u, size_pi, size_lam;
-        size_of_memory_elements(nlp_in, i, &size_hess_l, &size_grad_f,
-                                &size_jac_h, &size_jac_g, &size_h, &size_g,
-                                &size_x, &size_u, &size_pi, &size_lam);
-
-        (*nlp_memory)->hess_l[i] = (real_t *)c_ptr;
-        c_ptr += size_hess_l;
-
-        (*nlp_memory)->grad_f[i] = (real_t *)c_ptr;
-        c_ptr += size_grad_f;
-
-        (*nlp_memory)->jac_h[i] = (real_t *)c_ptr;
-        c_ptr += size_jac_h;
-
-        (*nlp_memory)->jac_g[i] = (real_t *)c_ptr;
-        c_ptr += size_jac_g;
-
-        (*nlp_memory)->h[i] = (real_t *)c_ptr;
-        c_ptr += size_h;
-
-        (*nlp_memory)->g[i] = (real_t *)c_ptr;
-        c_ptr += size_g;
-
-        (*nlp_memory)->x[i] = (real_t *)c_ptr;
-        c_ptr += size_x;
-
-        (*nlp_memory)->u[i] = (real_t *)c_ptr;
-        c_ptr += size_u;
-
-        (*nlp_memory)->pi[i] = (real_t *)c_ptr;
-        c_ptr += size_pi;
-
-        (*nlp_memory)->lam[i] = (real_t *)c_ptr;
-        c_ptr += size_lam;
-    }
-
-    return c_ptr;
-}
-
-ocp_nlp_memory *ocp_nlp_create_memory(const ocp_nlp_in *nlp_in) {
-    ocp_nlp_memory *mem;
-
-    int_t memory_size = ocp_nlp_calculate_memory_size(nlp_in);
-    void *raw_memory_ptr = malloc(memory_size);
-
-    char *ptr_end =
-        ocp_nlp_assign_memory(nlp_in, (void **)&mem, raw_memory_ptr);
-    assert((char *)raw_memory_ptr + memory_size >= ptr_end);
-    (void)ptr_end;
->>>>>>> 1124c21e
-
-    return mem;
-}
-
-<<<<<<< HEAD
 
 
 void ocp_nlp_cast_workspace(ocp_nlp_work *work, ocp_nlp_memory *mem)
@@ -603,10 +451,4 @@
     assert((char *) raw_memory + ocp_nlp_in_calculate_size(dims, args) == c_ptr);
 
     return in;
-=======
-void ocp_nlp_destroy(void *mem_) {
-    ocp_nlp_memory *mem = (ocp_nlp_memory *)mem_;
-
-    free(mem);
->>>>>>> 1124c21e
 }
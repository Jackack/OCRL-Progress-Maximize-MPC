/*
 *    This file is part of acados.
 *
 *    acados is free software; you can redistribute it and/or
 *    modify it under the terms of the GNU Lesser General Public
 *    License as published by the Free Software Foundation; either
 *    version 3 of the License, or (at your option) any later version.
 *
 *    acados is distributed in the hope that it will be useful,
 *    but WITHOUT ANY WARRANTY; without even the implied warranty of
 *    MERCHANTABILITY or FITNESS FOR A PARTICULAR PURPOSE.  See the GNU
 *    Lesser General Public License for more details.
 *
 *    You should have received a copy of the GNU Lesser General Public
 *    License along with acados; if not, write to the Free Software Foundation,
 *    Inc., 51 Franklin Street, Fifth Floor, Boston, MA  02110-1301  USA
 *
 */

// external
#include <assert.h>
// blasfeo
#include "blasfeo_target.h"
#include "blasfeo_common.h"
#include "blasfeo_d_aux.h"

/* Ignore compiler warnings from qpOASES */
#if defined(__clang__)
#pragma clang diagnostic push
#pragma clang diagnostic ignored "-Wtautological-pointer-compare"
#pragma clang diagnostic ignored "-Wunused-parameter"
#pragma clang diagnostic ignored "-Wunused-function"
#include "qpOASES_e/QProblemB.h"
#include "qpOASES_e/QProblem.h"
#pragma clang diagnostic pop
#elif defined(__GNUC__)
    #if __GNUC__ >= 6
        #pragma GCC diagnostic push
        #pragma GCC diagnostic ignored "-Wunused-but-set-parameter"
        #pragma GCC diagnostic ignored "-Wunused-parameter"
        #pragma GCC diagnostic ignored "-Wunused-function"
        #include "qpOASES_e/QProblemB.h"
        #include "qpOASES_e/QProblem.h"
        #pragma GCC diagnostic pop
    #else
        #pragma GCC diagnostic ignored "-Wunused-parameter"
        #pragma GCC diagnostic ignored "-Wunused-function"
        #include "qpOASES_e/QProblemB.h"
        #include "qpOASES_e/QProblem.h"
    #endif
#else
    #include "qpOASES_e/QProblemB.h"
    #include "qpOASES_e/QProblem.h"
#endif

// acados
#include "acados/dense_qp/dense_qp_qpoases.h"
#include "acados/dense_qp/dense_qp_common.h"
#include "acados/utils/mem.h"
#include "acados/utils/timing.h"


int dense_qp_qpoases_opts_calculate_size(void *config_, dense_qp_dims *dims)
{
    int size = 0;
    size += sizeof(dense_qp_qpoases_args);

    return size;
}



void *dense_qp_qpoases_opts_assign(void *config_, dense_qp_dims *dims, void *raw_memory)
{
    dense_qp_qpoases_args *args;

    char *c_ptr = (char *) raw_memory;

    args = (dense_qp_qpoases_args *) c_ptr;
    c_ptr += sizeof(dense_qp_qpoases_args);

    assert((char*)raw_memory + dense_qp_qpoases_opts_calculate_size(config_, dims) == c_ptr);

    return (void *)args;
}



void dense_qp_qpoases_opts_initialize_default(void *config_, void *args_)
{
    dense_qp_qpoases_args *args = (dense_qp_qpoases_args *)args_;

    args->max_cputime = 1000.0;
    args->warm_start = 0;
    args->max_nwsr = 1000;
	args->use_precomputed_cholesky = 0;
	args->hotstart = 0;
    args->set_acado_opts = 1;
}



int dense_qp_qpoases_memory_calculate_size(void *config_, dense_qp_dims *dims, void *args_)
{

    int nvd = dims->nv;
    int ned = dims->ne;
    int ngd = dims->ng;
    int nbd = dims->nb;

    // size in bytes
    int size = sizeof(dense_qp_qpoases_memory);

    size += 1 * nvd * nvd * sizeof(double);        // H
	size += 1 * nvd * nvd * sizeof(double);        // R
    size += 1 * nvd * ned * sizeof(double);        // A
    size += 1 * nvd * ngd * sizeof(double);        // C
    size += 3 * nvd * sizeof(double);              // g d_lb d_ub
    size += 1 * ned * sizeof(double);              // b
    size += 2 * nbd * sizeof(double);              // d_lb0 d_ub0
    size += 2 * ngd * sizeof(double);              // d_lg d_ug
    size += 1 * nbd * sizeof(int);                 // idxb
    size += 1 * nvd * sizeof(double);              // prim_sol
    size += (nvd+ngd) * sizeof(double);            // dual_sol

    if (ngd > 0)  // QProblem
        size += QProblem_calculateMemorySize(nvd, ngd);
    else  // QProblemB
        size += QProblemB_calculateMemorySize(nvd);

    make_int_multiple_of(8, &size);

    return size;
}



void *dense_qp_qpoases_memory_assign(void *config_, dense_qp_dims *dims, void *args_, void *raw_memory)
{
    dense_qp_qpoases_memory *mem;

    int nvd = dims->nv;
    int ned = dims->ne;
    int ngd = dims->ng;
    int nbd = dims->nb;

    // char pointer
    char *c_ptr = (char *)raw_memory;

    mem = (dense_qp_qpoases_memory *) c_ptr;
    c_ptr += sizeof(dense_qp_qpoases_memory);

    assert((size_t)c_ptr % 8 == 0 && "double not 8-byte aligned!");

    assign_double(nvd*nvd, &mem->H, &c_ptr);
    assign_double(nvd*nvd, &mem->R, &c_ptr);
    assign_double(nvd*ned, &mem->A, &c_ptr);
    assign_double(nvd*ngd, &mem->C, &c_ptr);
    assign_double(nvd, &mem->g, &c_ptr);
    assign_double(ned, &mem->b, &c_ptr);
    assign_double(nbd, &mem->d_lb0, &c_ptr);
    assign_double(nbd, &mem->d_ub0, &c_ptr);
    assign_double(nvd, &mem->d_lb, &c_ptr);
    assign_double(nvd, &mem->d_ub, &c_ptr);
    assign_double(ngd, &mem->d_lg, &c_ptr);
    assign_double(ngd, &mem->d_ug, &c_ptr);
    assign_double(nvd, &mem->prim_sol, &c_ptr);
    assign_double(nvd+ngd, &mem->dual_sol, &c_ptr);

    // TODO(dimitris): update assign syntax in qpOASES
    assert((size_t)c_ptr % 8 == 0 && "double not 8-byte aligned!");

    if (ngd > 0) {  // QProblem
        QProblem_assignMemory(nvd, ngd, (QProblem **) &(mem->QP), c_ptr);
        c_ptr += QProblem_calculateMemorySize(nvd, ngd);
    } else {  // QProblemB
        QProblemB_assignMemory(nvd, (QProblemB **) &(mem->QPB), c_ptr);
        c_ptr += QProblemB_calculateMemorySize(nvd);
    }

    assign_int(nbd, &mem->idxb, &c_ptr);

<<<<<<< HEAD
    assert((char *)raw_memory + dense_qp_qpoases_memory_calculate_size(config_, dims, args_) >= c_ptr);
	
=======
    assert((char *)raw_memory + dense_qp_qpoases_calculate_memory_size(dims, args_) >= c_ptr);

>>>>>>> 13f94b92
	// assign default values to fields stored in the memory
	mem->first_it = 1; // only used if hotstart (only constant data matrices) is enabled

    return mem;
}



int dense_qp_qpoases_workspace_calculate_size(void *config_, dense_qp_dims *dims, void *args_)
{
    return 0;
}



int dense_qp_qpoases(void *config_, dense_qp_in *qp_in, dense_qp_out *qp_out, void *args_, void *memory_, void *work_)
{
	dense_qp_info *info = (dense_qp_info *) qp_out->misc;
    acados_timer tot_timer, qp_timer, interface_timer;

    acados_tic(&tot_timer);
    acados_tic(&interface_timer);

    // cast structures
    dense_qp_qpoases_args *args = (dense_qp_qpoases_args *)args_;
    dense_qp_qpoases_memory *memory = (dense_qp_qpoases_memory *)memory_;

    // extract qpoases data
    double *H = memory->H;
    double *A = memory->A;
    double *C = memory->C;
    double *g = memory->g;
    double *b = memory->b;
    double *d_lb0 = memory->d_lb0;
    double *d_ub0 = memory->d_ub0;
    double *d_lb = memory->d_lb;
    double *d_ub = memory->d_ub;
    double *d_lg = memory->d_lg;
    double *d_ug = memory->d_ug;
    int *idxb = memory->idxb;
    double *prim_sol = memory->prim_sol;
    double *dual_sol = memory->dual_sol;
    QProblemB *QPB = memory->QPB;
    QProblem *QP = memory->QP;

    // extract dense qp size
    int nvd = qp_in->dim->nv;
    int ngd = qp_in->dim->ng;
    int nbd = qp_in->dim->nb;

    // fill in the upper triangular of H in dense_qp
    blasfeo_dtrtr_l(nvd, qp_in->Hv, 0, 0, qp_in->Hv, 0, 0);

    // dense qp row-major
    d_cvt_dense_qp_to_rowmaj(qp_in, H, g, A, b, idxb, d_lb0, d_ub0, C, d_lg, d_ug,
        NULL, NULL, NULL, NULL, NULL);

    // reorder bounds
    for (int ii = 0; ii < nvd; ii++) {
        d_lb[ii] = -QPOASES_INFTY;
        d_ub[ii] = +QPOASES_INFTY;
    }
    for (int ii = 0; ii < nbd; ii++) {
        d_lb[idxb[ii]] = d_lb0[ii];
        d_ub[idxb[ii]] = d_ub0[ii];
    }

    // cholesky factorization of H
    // blasfeo_dpotrf_l(nvd, qpd->Hv, 0, 0, sR, 0, 0);

    // fill in upper triangular of R
    // blasfeo_dtrtr_l(nvd, sR, 0, 0, sR, 0, 0);

    // extract R
    // blasfeo_unpack_dmat(nvd, nvd, sR, 0, 0, R, nvd);


    info->interface_time = acados_toc(&interface_timer);
    acados_tic(&qp_timer);

    // solve dense qp
    int nwsr = args->max_nwsr;
    double cputime = args->max_cputime;

	int qpoases_status = 0;
	if (args->hotstart == 1) { // only to be used with fixed data matrices!
		if (ngd > 0) {  // QProblem
			if (memory->first_it == 1) {
				QProblemCON(QP, nvd, ngd, HST_POSDEF);
				QProblem_setPrintLevel(QP, PL_MEDIUM);
				// QProblem_setPrintLevel(QP, PL_DEBUG_ITER);
				QProblem_printProperties(QP);
				// static Options options;

				// Options_setToDefault( &options );
				// options.initialStatusBounds = ST_INACTIVE;
				// QProblem_setOptions( QP, options );
				qpoases_status = QProblem_init(QP, H, g, C, d_lb, d_ub, d_lg, d_ug, &nwsr, &cputime );
				memory->first_it = 0;

				QProblem_getPrimalSolution(QP, prim_sol);
				QProblem_getDualSolution(QP, dual_sol);
			} else {
				qpoases_status = QProblem_hotstart(QP, g, d_lb, d_ub, d_lg, d_ug, &nwsr, &cputime);
			}
		} else {
			if (memory->first_it == 1) {
				QProblemBCON(QPB, nvd, HST_POSDEF);
				QProblemB_setPrintLevel(QPB, PL_MEDIUM);
				// QProblemB_setPrintLevel(QPB, PL_DEBUG_ITER);
				QProblemB_printProperties(QPB);
				// static Options options;

				// Options_setToDefault( &options );
				// options.initialStatusBounds = ST_INACTIVE;
				// QProblemB_setOptions( QPB, options );
				QProblemB_init(QPB, H, g, d_lb, d_ub, &nwsr, &cputime);
				memory->first_it = 0;

				QProblemB_getPrimalSolution(QPB, prim_sol);
				QProblemB_getDualSolution(QPB, dual_sol);

			} else {
				QProblemB_hotstart(QPB, g, d_lb, d_ub, &nwsr, &cputime);
			}
		}
	} else {  // hotstart = 0
		if (ngd > 0)
        {
			QProblemCON(QP, nvd, ngd, HST_POSDEF);
            QProblem_setPrintLevel(QP, PL_MEDIUM);
            // QProblem_setPrintLevel(QP, PL_DEBUG_ITER);
            QProblem_printProperties(QP);
			if (args->use_precomputed_cholesky == 1)
            {
				// static Options options;
				// Options_setToDefault( &options );
				// options.initialStatusBounds = ST_INACTIVE;
				// QProblem_setOptions( QP, options );

				qpoases_status = QProblem_initW(QP, H, g, C, d_lb, d_ub, d_lg, d_ug, &nwsr, &cputime,
					/* primal_sol */ NULL, /* dual sol */ NULL,
					/* guessed bounds */ NULL, /* guessed constraints */ NULL,
                    /* R */ memory->R);  // NOTE(dimitris): can pass either NULL or 0
			} else
            {
                if (args->set_acado_opts)
                {
                    static Options options;
                    Options_setToMPC(&options);
                    QProblem_setOptions(QP, options);
                }
                if (args->warm_start)
                {
                    qpoases_status = QProblem_initW(QP, H, g, C, d_lb, d_ub, d_lg, d_ug,
                        &nwsr, &cputime, NULL, dual_sol, NULL, NULL, NULL);
                } else
                {
				    qpoases_status = QProblem_init(QP, H, g, C, d_lb, d_ub, d_lg, d_ug,
                        &nwsr, &cputime);
                }
			}
			QProblem_getPrimalSolution(QP, prim_sol);
			QProblem_getDualSolution(QP, dual_sol);
		} else
        {  // QProblemB
			QProblemBCON(QPB, nvd, HST_POSDEF);
            QProblemB_setPrintLevel(QPB, PL_MEDIUM);
            // QProblemB_setPrintLevel(QPB, PL_DEBUG_ITER);
            QProblemB_printProperties(QPB);
			if (args->use_precomputed_cholesky == 1)
            {
				// static Options options;
				// Options_setToDefault( &options );
				// options.initialStatusBounds = ST_INACTIVE;
				// QProblemB_setOptions( QPB, options );
				qpoases_status = QProblemB_initW(QPB, H, g, d_lb, d_ub, &nwsr, &cputime,
					/* primal_sol */ NULL, /* dual sol */ NULL, /* guessed bounds */ NULL,
                    /* R */ memory->R);
			} else
            {
                if (args->set_acado_opts)
                {
                    static Options options;
                    Options_setToMPC( &options );
                    QProblemB_setOptions( QPB, options );
                }
                if (args->warm_start)
                {
				    qpoases_status = QProblemB_initW(QPB, H, g, d_lb, d_ub, &nwsr, &cputime,
                        /* primal sol */ NULL, /* dual sol */ dual_sol, /* guessed bounds */ NULL,
                        /* R */ NULL);
                } else
                {
				    qpoases_status = QProblemB_init(QPB, H, g, d_lb, d_ub, &nwsr, &cputime);
                }
			}
			QProblemB_getPrimalSolution(QPB, prim_sol);
			QProblemB_getDualSolution(QPB, dual_sol);
		}
	}
    // save solution statistics to memory
    memory->cputime = cputime;
    memory->nwsr = nwsr;
    info->solve_QP_time = acados_toc(&qp_timer);

    acados_tic(&interface_timer);
    // copy prim_sol and dual_sol to qpd_sol
    blasfeo_pack_dvec(nvd, prim_sol, qp_out->v, 0);
    for (int ii = 0; ii < 2*nbd+2*ngd; ii++)
        qp_out->lam->pa[ii] = 0.0;
    for (int ii = 0; ii < nbd; ii++) {
        if (dual_sol[idxb[ii]] >= 0.0)
            qp_out->lam->pa[ii] = dual_sol[idxb[ii]];
        else
            qp_out->lam->pa[nbd+ngd+ii] = - dual_sol[idxb[ii]];
    }
    for (int ii = 0; ii < ngd; ii++) {
        if (dual_sol[nvd+ii] >= 0.0)
            qp_out->lam->pa[nbd+ii] =   dual_sol[nvd+ii];
        else
            qp_out->lam->pa[2*nbd+ngd+ii] = - dual_sol[nvd+ii];
        }
    info->interface_time += acados_toc(&interface_timer);
    info->total_time = acados_toc(&tot_timer);
    info->num_iter = nwsr;

    int acados_status = qpoases_status;
    if (qpoases_status == SUCCESSFUL_RETURN) acados_status = ACADOS_SUCCESS;
    if (qpoases_status == RET_MAX_NWSR_REACHED) acados_status = ACADOS_MAXITER;
    return acados_status;
}



void dense_qp_qpoases_config_initialize_default(void *config_)
{

	dense_qp_solver_config *config = config_;

	config->evaluate = &dense_qp_qpoases;
	config->opts_calculate_size = &dense_qp_qpoases_opts_calculate_size;
	config->opts_assign = &dense_qp_qpoases_opts_assign;
	config->opts_initialize_default = &dense_qp_qpoases_opts_initialize_default;
	config->memory_calculate_size = &dense_qp_qpoases_memory_calculate_size;
	config->memory_assign = &dense_qp_qpoases_memory_assign;
	config->workspace_calculate_size = &dense_qp_qpoases_workspace_calculate_size;

	return;

}<|MERGE_RESOLUTION|>--- conflicted
+++ resolved
@@ -180,13 +180,8 @@
 
     assign_int(nbd, &mem->idxb, &c_ptr);
 
-<<<<<<< HEAD
     assert((char *)raw_memory + dense_qp_qpoases_memory_calculate_size(config_, dims, args_) >= c_ptr);
 	
-=======
-    assert((char *)raw_memory + dense_qp_qpoases_calculate_memory_size(dims, args_) >= c_ptr);
-
->>>>>>> 13f94b92
 	// assign default values to fields stored in the memory
 	mem->first_it = 1; // only used if hotstart (only constant data matrices) is enabled
 

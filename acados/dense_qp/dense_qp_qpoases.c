/*
 *    This file is part of acados.
 *
 *    acados is free software; you can redistribute it and/or
 *    modify it under the terms of the GNU Lesser General Public
 *    License as published by the Free Software Foundation; either
 *    version 3 of the License, or (at your option) any later version.
 *
 *    acados is distributed in the hope that it will be useful,
 *    but WITHOUT ANY WARRANTY; without even the implied warranty of
 *    MERCHANTABILITY or FITNESS FOR A PARTICULAR PURPOSE.  See the GNU
 *    Lesser General Public License for more details.
 *
 *    You should have received a copy of the GNU Lesser General Public
 *    License along with acados; if not, write to the Free Software Foundation,
 *    Inc., 51 Franklin Street, Fifth Floor, Boston, MA  02110-1301  USA
 *
 */

// external
#include <assert.h>
// blasfeo
#include "blasfeo/include/blasfeo_d_aux.h"
#include "blasfeo/include/blasfeo_d_blas.h"

/* Ignore compiler warnings from qpOASES */
#if defined(__clang__)
#pragma clang diagnostic push
#pragma clang diagnostic ignored "-Wtautological-pointer-compare"
#pragma clang diagnostic ignored "-Wunused-parameter"
#pragma clang diagnostic ignored "-Wunused-function"
#include "qpOASES_e/QProblem.h"
#include "qpOASES_e/QProblemB.h"
#pragma clang diagnostic pop
#elif defined(__GNUC__)
#if __GNUC__ >= 6
#pragma GCC diagnostic push
#pragma GCC diagnostic ignored "-Wunused-but-set-parameter"
#pragma GCC diagnostic ignored "-Wunused-parameter"
#pragma GCC diagnostic ignored "-Wunused-function"
#include "qpOASES_e/QProblem.h"
#include "qpOASES_e/QProblemB.h"
#pragma GCC diagnostic pop
#else
#pragma GCC diagnostic ignored "-Wunused-parameter"
#pragma GCC diagnostic ignored "-Wunused-function"
#include "qpOASES_e/QProblem.h"
#include "qpOASES_e/QProblemB.h"
#endif
#else
#include "qpOASES_e/QProblem.h"
#include "qpOASES_e/QProblemB.h"
#endif

// acados
#include "acados/dense_qp/dense_qp_common.h"
#include "acados/dense_qp/dense_qp_qpoases.h"
#include "acados/utils/mem.h"
#include "acados/utils/timing.h"

/************************************************
 * opts
 ************************************************/

int dense_qp_qpoases_opts_calculate_size(void *config_, dense_qp_dims *dims)
{
    int size = 0;
    size += sizeof(dense_qp_qpoases_opts);

    return size;
}

void *dense_qp_qpoases_opts_assign(void *config_, dense_qp_dims *dims, void *raw_memory)
{
    dense_qp_qpoases_opts *opts;

    char *c_ptr = (char *)raw_memory;

    opts = (dense_qp_qpoases_opts *)c_ptr;
    c_ptr += sizeof(dense_qp_qpoases_opts);

    assert((char *)raw_memory + dense_qp_qpoases_opts_calculate_size(config_, dims) == c_ptr);

    return (void *)opts;
}

void dense_qp_qpoases_opts_initialize_default(void *config_, dense_qp_dims *dims, void *opts_)
{
    dense_qp_qpoases_opts *opts = (dense_qp_qpoases_opts *)opts_;

    opts->max_cputime = 1000.0;
    opts->warm_start = 0;
    opts->max_nwsr = 1000;
    opts->use_precomputed_cholesky = 0;
    opts->hotstart = 0;
    opts->set_acado_opts = 1;
    opts->compute_t = 1;

    return;
}

void dense_qp_qpoases_opts_update(void *config_, dense_qp_dims *dims, void *opts_)
{
    //    dense_qp_qpoases_opts *opts = (dense_qp_qpoases_opts *)opts_;

    return;
}

/************************************************
 * memory
 ************************************************/

int dense_qp_qpoases_memory_calculate_size(void *config_, dense_qp_dims *dims, void *opts_)
{
    int nvd = dims->nv;
    int ned = dims->ne;
    int ngd = dims->ng;
    int nbd = dims->nb;

    // size in bytes
    int size = sizeof(dense_qp_qpoases_memory);

<<<<<<< HEAD
    size += 1 * nvd * nvd * sizeof(double);  // H
    size += 1 * nvd * nvd * sizeof(double);  // R
    size += 1 * nvd * ned * sizeof(double);  // A
    size += 1 * nvd * ngd * sizeof(double);  // C
    size += 3 * nvd * sizeof(double);        // g d_lb d_ub
    size += 1 * ned * sizeof(double);        // b
    size += 2 * nbd * sizeof(double);        // d_lb0 d_ub0
    size += 2 * ngd * sizeof(double);        // d_lg d_ug
    size += 1 * nbd * sizeof(int);           // idxb
    size += 1 * nvd * sizeof(double);        // prim_sol
    size += (nvd + ngd) * sizeof(double);    // dual_sol
=======
    size += 1 * nvd * nvd * sizeof(double);        // H
    size += 1 * nvd * nvd * sizeof(double);        // R
    size += 1 * nvd * ned * sizeof(double);        // A
    size += 1 * nvd * ngd * sizeof(double);        // C
    size += 3 * nvd * sizeof(double);              // g d_lb d_ub
    size += 1 * ned * sizeof(double);              // b
    size += 2 * nbd * sizeof(double);              // d_lb0 d_ub0
    size += 2 * ngd * sizeof(double);              // d_lg d_ug
    size += 1 * nbd * sizeof(int);                 // idxb
    size += 1 * nvd * sizeof(double);              // prim_sol
    size += (nvd+ngd) * sizeof(double);            // dual_sol
>>>>>>> dd75b445

    if (ngd > 0)  // QProblem
        size += QProblem_calculateMemorySize(nvd, ngd);
    else  // QProblemB
        size += QProblemB_calculateMemorySize(nvd);

    make_int_multiple_of(8, &size);

    return size;
}

void *dense_qp_qpoases_memory_assign(void *config_, dense_qp_dims *dims, void *opts_,
                                     void *raw_memory)
{
    dense_qp_qpoases_memory *mem;

    int nvd = dims->nv;
    int ned = dims->ne;
    int ngd = dims->ng;
    int nbd = dims->nb;

    // char pointer
    char *c_ptr = (char *)raw_memory;

    mem = (dense_qp_qpoases_memory *)c_ptr;
    c_ptr += sizeof(dense_qp_qpoases_memory);

    assert((size_t)c_ptr % 8 == 0 && "double not 8-byte aligned!");

    assign_and_advance_double(nvd * nvd, &mem->H, &c_ptr);
    assign_and_advance_double(nvd * nvd, &mem->R, &c_ptr);
    assign_and_advance_double(nvd * ned, &mem->A, &c_ptr);
    assign_and_advance_double(nvd * ngd, &mem->C, &c_ptr);
    assign_and_advance_double(nvd, &mem->g, &c_ptr);
    assign_and_advance_double(ned, &mem->b, &c_ptr);
    assign_and_advance_double(nbd, &mem->d_lb0, &c_ptr);
    assign_and_advance_double(nbd, &mem->d_ub0, &c_ptr);
    assign_and_advance_double(nvd, &mem->d_lb, &c_ptr);
    assign_and_advance_double(nvd, &mem->d_ub, &c_ptr);
    assign_and_advance_double(ngd, &mem->d_lg, &c_ptr);
    assign_and_advance_double(ngd, &mem->d_ug, &c_ptr);
    assign_and_advance_double(nvd, &mem->prim_sol, &c_ptr);
    assign_and_advance_double(nvd + ngd, &mem->dual_sol, &c_ptr);

    // TODO(dimitris): update assign syntax in qpOASES
    assert((size_t)c_ptr % 8 == 0 && "double not 8-byte aligned!");

    if (ngd > 0)
    {  // QProblem
        QProblem_assignMemory(nvd, ngd, (QProblem **)&(mem->QP), c_ptr);
        c_ptr += QProblem_calculateMemorySize(nvd, ngd);
    }
    else
    {  // QProblemB
        QProblemB_assignMemory(nvd, (QProblemB **)&(mem->QPB), c_ptr);
        c_ptr += QProblemB_calculateMemorySize(nvd);
    }

    assign_and_advance_int(nbd, &mem->idxb, &c_ptr);

    assert((char *)raw_memory + dense_qp_qpoases_memory_calculate_size(config_, dims, opts_) >=
           c_ptr);

    // assign default values to fields stored in the memory
<<<<<<< HEAD
    mem->first_it = 1;  // only used if hotstart (only constant data matrices) is enabled
=======
    mem->first_it = 1; // only used if hotstart (only constant data matrices) is enabled
>>>>>>> dd75b445

    return mem;
}

/************************************************
 * workspcae
 ************************************************/

int dense_qp_qpoases_workspace_calculate_size(void *config_, dense_qp_dims *dims, void *opts_)
{
    return 0;
}

/************************************************
 * functions
 ************************************************/

int dense_qp_qpoases(void *config_, dense_qp_in *qp_in, dense_qp_out *qp_out, void *opts_,
                     void *memory_, void *work_)
{
<<<<<<< HEAD
    dense_qp_info *info = (dense_qp_info *)qp_out->misc;
=======
    dense_qp_info *info = (dense_qp_info *) qp_out->misc;
>>>>>>> dd75b445
    acados_timer tot_timer, qp_timer, interface_timer;

    acados_tic(&tot_timer);
    acados_tic(&interface_timer);

    // cast structures
    dense_qp_qpoases_opts *opts = (dense_qp_qpoases_opts *)opts_;
    dense_qp_qpoases_memory *memory = (dense_qp_qpoases_memory *)memory_;

    // extract qpoases data
    double *H = memory->H;
    double *A = memory->A;
    double *C = memory->C;
    double *g = memory->g;
    double *b = memory->b;
    double *d_lb0 = memory->d_lb0;
    double *d_ub0 = memory->d_ub0;
    double *d_lb = memory->d_lb;
    double *d_ub = memory->d_ub;
    double *d_lg = memory->d_lg;
    double *d_ug = memory->d_ug;
    int *idxb = memory->idxb;
    double *prim_sol = memory->prim_sol;
    double *dual_sol = memory->dual_sol;
    QProblemB *QPB = memory->QPB;
    QProblem *QP = memory->QP;

    // extract dense qp size
    int nvd = qp_in->dim->nv;
    int ngd = qp_in->dim->ng;
    int nbd = qp_in->dim->nb;
    int nsd = qp_in->dim->ns;

<<<<<<< HEAD
    if (nsd > 0)
=======
    if (nsd>0)
>>>>>>> dd75b445
    {
        printf("\nqpOASES interface can not handle ns>0 yet: what about implementing it? :)\n");
        return ACADOS_FAILURE;
    }

    // fill in the upper triangular of H in dense_qp
    blasfeo_dtrtr_l(nvd, qp_in->Hv, 0, 0, qp_in->Hv, 0, 0);

    // dense qp row-major
    d_cvt_dense_qp_to_rowmaj(qp_in, H, g, A, b, idxb, d_lb0, d_ub0, C, d_lg, d_ug, NULL, NULL, NULL,
                             NULL, NULL, NULL, NULL);

    // reorder bounds
    for (int ii = 0; ii < nvd; ii++)
    {
        d_lb[ii] = -QPOASES_INFTY;
        d_ub[ii] = +QPOASES_INFTY;
    }
    for (int ii = 0; ii < nbd; ii++)
    {
        d_lb[idxb[ii]] = d_lb0[ii];
        d_ub[idxb[ii]] = d_ub0[ii];
    }

    // cholesky factorization of H
    // blasfeo_dpotrf_l(nvd, qpd->Hv, 0, 0, sR, 0, 0);

    // fill in upper triangular of R
    // blasfeo_dtrtr_l(nvd, sR, 0, 0, sR, 0, 0);

    // extract R
    // blasfeo_unpack_dmat(nvd, nvd, sR, 0, 0, R, nvd);

    info->interface_time = acados_toc(&interface_timer);
    acados_tic(&qp_timer);

    // solve dense qp
    int nwsr = opts->max_nwsr;
    double cputime = opts->max_cputime;

    int qpoases_status = 0;
<<<<<<< HEAD
    if (opts->hotstart == 1)
    {  // only to be used with fixed data matrices!
        if (ngd > 0)
        {  // QProblem
            if (memory->first_it == 1)
            {
                QProblemCON(QP, nvd, ngd, HST_POSDEF);
                QProblem_setPrintLevel(QP, PL_MEDIUM);
                // QProblem_setPrintLevel(QP, PL_DEBUG_ITER);
                QProblem_printProperties(QP);
                // static Options options;

                // Options_setToDefault( &options );
                // options.initialStatusBounds = ST_INACTIVE;
                // QProblem_setOptions( QP, options );
                qpoases_status =
                    QProblem_init(QP, H, g, C, d_lb, d_ub, d_lg, d_ug, &nwsr, &cputime);
=======
    if (opts->hotstart == 1) { // only to be used with fixed data matrices!
        if (ngd > 0) {  // QProblem
            if (memory->first_it == 1) {
                QProblemCON(QP, nvd, ngd, HST_POSDEF);
                QProblem_setPrintLevel(QP, PL_MEDIUM);
                // QProblem_setPrintLevel(QP, PL_DEBUG_ITER);
                if (opts->set_acado_opts)
                {
                    static Options options;
                    Options_setToMPC(&options);
                    QProblem_setOptions(QP, options);
                }
                qpoases_status = QProblem_init(QP, H, g, C, d_lb, d_ub, d_lg, d_ug, &nwsr, &cputime );
>>>>>>> dd75b445
                memory->first_it = 0;

                QProblem_getPrimalSolution(QP, prim_sol);
                QProblem_getDualSolution(QP, dual_sol);
<<<<<<< HEAD
            }
            else
            {
                qpoases_status = QProblem_hotstart(QP, g, d_lb, d_ub, d_lg, d_ug, &nwsr, &cputime);
            }
        }
        else
        {
            if (memory->first_it == 1)
            {
                QProblemBCON(QPB, nvd, HST_POSDEF);
                QProblemB_setPrintLevel(QPB, PL_MEDIUM);
                // QProblemB_setPrintLevel(QPB, PL_DEBUG_ITER);
                QProblemB_printProperties(QPB);
                // static Options options;

                // Options_setToDefault( &options );
                // options.initialStatusBounds = ST_INACTIVE;
                // QProblemB_setOptions( QPB, options );
                QProblemB_init(QPB, H, g, d_lb, d_ub, &nwsr, &cputime);
                memory->first_it = 0;

                QProblemB_getPrimalSolution(QPB, prim_sol);
                QProblemB_getDualSolution(QPB, dual_sol);
            }
            else
            {
                QProblemB_hotstart(QPB, g, d_lb, d_ub, &nwsr, &cputime);
            }
        }
    }
    else
    {  // hotstart = 0
        if (ngd > 0)
        {
            QProblemCON(QP, nvd, ngd, HST_POSDEF);
            QProblem_setPrintLevel(QP, PL_MEDIUM);
            // QProblem_setPrintLevel(QP, PL_DEBUG_ITER);
=======
            } else {
                qpoases_status = QProblem_hotstart(QP, g, d_lb, d_ub, d_lg, d_ug, &nwsr, &cputime);
                
                QProblem_getPrimalSolution(QP, prim_sol);
                QProblem_getDualSolution(QP, dual_sol);
            }
        } else {
            if (memory->first_it == 1) {
                QProblemBCON(QPB, nvd, HST_POSDEF);
                QProblemB_setPrintLevel(QPB, PL_MEDIUM);
                // QProblemB_setPrintLevel(QPB, PL_DEBUG_ITER);
                if (opts->set_acado_opts)
                {
                    static Options options;
                    Options_setToMPC(&options);
                    QProblem_setOptions(QP, options);
                }
                QProblemB_init(QPB, H, g, d_lb, d_ub, &nwsr, &cputime);
                memory->first_it = 0;

                QProblemB_getPrimalSolution(QPB, prim_sol);
                QProblemB_getDualSolution(QPB, dual_sol);

            } else {
                QProblemB_hotstart(QPB, g, d_lb, d_ub, &nwsr, &cputime);

                QProblemB_getPrimalSolution(QPB, prim_sol);
                QProblemB_getDualSolution(QPB, dual_sol);
            }
        }
    } else {  // hotstart = 0
        if (ngd > 0)
        {
            QProblemCON(QP, nvd, ngd, HST_POSDEF);
            // QProblem_setPrintLevel(QP, PL_HIGH);
            QProblem_setPrintLevel(QP, PL_DEBUG_ITER);
>>>>>>> dd75b445
            QProblem_printProperties(QP);
            if (opts->use_precomputed_cholesky == 1)
            {
                // static Options options;
                // Options_setToDefault( &options );
                // options.initialStatusBounds = ST_INACTIVE;
                // QProblem_setOptions( QP, options );

<<<<<<< HEAD
                qpoases_status =
                    QProblem_initW(QP, H, g, C, d_lb, d_ub, d_lg, d_ug, &nwsr, &cputime,
                                   /* primal_sol */ NULL, /* dual sol */ NULL,
                                   /* guessed bounds */ NULL, /* guessed constraints */ NULL,
                                   /* R */ memory->R);  // NOTE(dimitris): can pass either NULL or 0
            }
            else
=======
                qpoases_status = QProblem_initW(QP, H, g, C, d_lb, d_ub, d_lg, d_ug, &nwsr, &cputime,
                    /* primal_sol */ NULL, /* dual sol */ NULL,
                    /* guessed bounds */ NULL, /* guessed constraints */ NULL,
                    /* R */ memory->R);  // NOTE(dimitris): can pass either NULL or 0
            } else
>>>>>>> dd75b445
            {
                if (opts->set_acado_opts)
                {
                    static Options options;
                    Options_setToMPC(&options);
                    QProblem_setOptions(QP, options);
                }
                if (opts->warm_start)
                {
                    qpoases_status = QProblem_initW(QP, H, g, C, d_lb, d_ub, d_lg, d_ug, &nwsr,
                                                    &cputime, NULL, dual_sol, NULL, NULL, NULL);
                }
                else
                {
<<<<<<< HEAD
                    qpoases_status =
                        QProblem_init(QP, H, g, C, d_lb, d_ub, d_lg, d_ug, &nwsr, &cputime);
=======
                    qpoases_status = QProblem_init(QP, H, g, C, d_lb, d_ub, d_lg, d_ug,
                        &nwsr, &cputime);
>>>>>>> dd75b445
                }
            }
            QProblem_getPrimalSolution(QP, prim_sol);
            QProblem_getDualSolution(QP, dual_sol);
<<<<<<< HEAD
        }
        else
        {  // QProblemB
            QProblemBCON(QPB, nvd, HST_POSDEF);
            QProblemB_setPrintLevel(QPB, PL_MEDIUM);
            // QProblemB_setPrintLevel(QPB, PL_DEBUG_ITER);
=======
        } else
        {  // QProblemB
            QProblemBCON(QPB, nvd, HST_POSDEF);
            // QProblemB_setPrintLevel(QPB, PL_MEDIUM);
            QProblemB_setPrintLevel(QPB, PL_DEBUG_ITER);
>>>>>>> dd75b445
            QProblemB_printProperties(QPB);
            if (opts->use_precomputed_cholesky == 1)
            {
                // static Options options;
                // Options_setToDefault( &options );
                // options.initialStatusBounds = ST_INACTIVE;
                // QProblemB_setOptions( QPB, options );
                qpoases_status = QProblemB_initW(QPB, H, g, d_lb, d_ub, &nwsr, &cputime,
<<<<<<< HEAD
                                                 /* primal_sol */ NULL, /* dual sol */ NULL,
                                                 /* guessed bounds */ NULL,
                                                 /* R */ memory->R);
            }
            else
=======
                    /* primal_sol */ NULL, /* dual sol */ NULL, /* guessed bounds */ NULL,
                    /* R */ memory->R);
            } else
>>>>>>> dd75b445
            {
                if (opts->set_acado_opts)
                {
                    static Options options;
                    Options_setToMPC(&options);
                    QProblemB_setOptions(QPB, options);
                }
                if (opts->warm_start)
                {
                    qpoases_status = QProblemB_initW(QPB, H, g, d_lb, d_ub, &nwsr, &cputime,
<<<<<<< HEAD
                                                     /* primal sol */ NULL, /* dual sol */ dual_sol,
                                                     /* guessed bounds */ NULL,
                                                     /* R */ NULL);
                }
                else
=======
                        /* primal sol */ NULL, /* dual sol */ dual_sol, /* guessed bounds */ NULL,
                        /* R */ NULL);
                } else
>>>>>>> dd75b445
                {
                    qpoases_status = QProblemB_init(QPB, H, g, d_lb, d_ub, &nwsr, &cputime);
                }
            }
            QProblemB_getPrimalSolution(QPB, prim_sol);
            QProblemB_getDualSolution(QPB, dual_sol);
        }
    }
    // save solution statistics to memory
    memory->cputime = cputime;
    memory->nwsr = nwsr;
    info->solve_QP_time = acados_toc(&qp_timer);

    acados_tic(&interface_timer);
    // copy prim_sol and dual_sol to qpd_sol
    blasfeo_pack_dvec(nvd, prim_sol, qp_out->v, 0);
    for (int ii = 0; ii < 2 * nbd + 2 * ngd; ii++) qp_out->lam->pa[ii] = 0.0;
    for (int ii = 0; ii < nbd; ii++)
    {
        if (dual_sol[idxb[ii]] >= 0.0)
            qp_out->lam->pa[ii] = dual_sol[idxb[ii]];
        else
            qp_out->lam->pa[nbd + ngd + ii] = -dual_sol[idxb[ii]];
    }
    for (int ii = 0; ii < ngd; ii++)
    {
        if (dual_sol[nvd + ii] >= 0.0)
            qp_out->lam->pa[nbd + ii] = dual_sol[nvd + ii];
        else
            qp_out->lam->pa[2 * nbd + ngd + ii] = -dual_sol[nvd + ii];
    }
    info->interface_time += acados_toc(&interface_timer);
    info->total_time = acados_toc(&tot_timer);
    info->num_iter = nwsr;

    // compute slacks
    if (opts->compute_t)
    {
<<<<<<< HEAD
        blasfeo_dvecex_sp(nbd, 1.0, qp_in->idxb, qp_out->v, 0, qp_out->t, nbd + ngd);
        blasfeo_dgemv_t(nvd, ngd, 1.0, qp_in->Ct, 0, 0, qp_out->v, 0, 0.0, qp_out->t, 2 * nbd + ngd,
                        qp_out->t, 2 * nbd + ngd);
        blasfeo_dveccpsc(nbd + ngd, -1.0, qp_out->t, nbd + ngd, qp_out->t, 0);
        blasfeo_daxpy(2 * nbd + 2 * ngd, -1.0, qp_in->d, 0, qp_out->t, 0, qp_out->t, 0);
=======
        blasfeo_dvecex_sp(nbd, 1.0, qp_in->idxb, qp_out->v, 0, qp_out->t, nbd+ngd);
        blasfeo_dgemv_t(nvd, ngd, 1.0, qp_in->Ct, 0, 0, qp_out->v, 0, 0.0, qp_out->t, 2*nbd+ngd, qp_out->t, 2*nbd+ngd);
        blasfeo_dveccpsc(nbd+ngd, -1.0, qp_out->t, nbd+ngd, qp_out->t, 0);
        blasfeo_daxpy(2*nbd+2*ngd, -1.0, qp_in->d, 0, qp_out->t, 0, qp_out->t, 0);
>>>>>>> dd75b445
    }

    int acados_status = qpoases_status;
    if (qpoases_status == SUCCESSFUL_RETURN) acados_status = ACADOS_SUCCESS;
    if (qpoases_status == RET_MAX_NWSR_REACHED) acados_status = ACADOS_MAXITER;
    return acados_status;
}

void dense_qp_qpoases_config_initialize_default(void *config_)
{
<<<<<<< HEAD
    qp_solver_config *config = config_;

    config->opts_calculate_size = (int (*)(void *, void *)) & dense_qp_qpoases_opts_calculate_size;
    config->opts_assign = (void *(*)(void *, void *, void *)) & dense_qp_qpoases_opts_assign;
    config->opts_initialize_default =
        (void (*)(void *, void *, void *)) & dense_qp_qpoases_opts_initialize_default;
    config->opts_update = (void (*)(void *, void *, void *)) & dense_qp_qpoases_opts_update;
    config->memory_calculate_size =
        (int (*)(void *, void *, void *)) & dense_qp_qpoases_memory_calculate_size;
    config->memory_assign =
        (void *(*)(void *, void *, void *, void *)) & dense_qp_qpoases_memory_assign;
    config->workspace_calculate_size =
        (int (*)(void *, void *, void *)) & dense_qp_qpoases_workspace_calculate_size;
    config->evaluate = (int (*)(void *, void *, void *, void *, void *, void *)) & dense_qp_qpoases;

    return;
=======

    qp_solver_config *config = config_;

    config->opts_calculate_size = ( int (*) (void *, void *)) &dense_qp_qpoases_opts_calculate_size;
    config->opts_assign = ( void* (*) (void *, void *, void *)) &dense_qp_qpoases_opts_assign;
    config->opts_initialize_default = ( void (*) (void *, void *, void *)) &dense_qp_qpoases_opts_initialize_default;
    config->opts_update = ( void (*) (void *, void *, void *)) &dense_qp_qpoases_opts_update;
    config->memory_calculate_size = ( int (*) (void *, void *, void *)) &dense_qp_qpoases_memory_calculate_size;
    config->memory_assign = ( void* (*) (void *, void *, void *, void *)) &dense_qp_qpoases_memory_assign;
    config->workspace_calculate_size = ( int (*) (void *, void *, void *)) &dense_qp_qpoases_workspace_calculate_size;
    config->evaluate = ( int (*) (void *, void *, void *, void *, void *, void *)) &dense_qp_qpoases;

    return;

>>>>>>> dd75b445
}<|MERGE_RESOLUTION|>--- conflicted
+++ resolved
@@ -120,19 +120,6 @@
     // size in bytes
     int size = sizeof(dense_qp_qpoases_memory);
 
-<<<<<<< HEAD
-    size += 1 * nvd * nvd * sizeof(double);  // H
-    size += 1 * nvd * nvd * sizeof(double);  // R
-    size += 1 * nvd * ned * sizeof(double);  // A
-    size += 1 * nvd * ngd * sizeof(double);  // C
-    size += 3 * nvd * sizeof(double);        // g d_lb d_ub
-    size += 1 * ned * sizeof(double);        // b
-    size += 2 * nbd * sizeof(double);        // d_lb0 d_ub0
-    size += 2 * ngd * sizeof(double);        // d_lg d_ug
-    size += 1 * nbd * sizeof(int);           // idxb
-    size += 1 * nvd * sizeof(double);        // prim_sol
-    size += (nvd + ngd) * sizeof(double);    // dual_sol
-=======
     size += 1 * nvd * nvd * sizeof(double);        // H
     size += 1 * nvd * nvd * sizeof(double);        // R
     size += 1 * nvd * ned * sizeof(double);        // A
@@ -144,7 +131,6 @@
     size += 1 * nbd * sizeof(int);                 // idxb
     size += 1 * nvd * sizeof(double);              // prim_sol
     size += (nvd+ngd) * sizeof(double);            // dual_sol
->>>>>>> dd75b445
 
     if (ngd > 0)  // QProblem
         size += QProblem_calculateMemorySize(nvd, ngd);
@@ -209,11 +195,7 @@
            c_ptr);
 
     // assign default values to fields stored in the memory
-<<<<<<< HEAD
-    mem->first_it = 1;  // only used if hotstart (only constant data matrices) is enabled
-=======
     mem->first_it = 1; // only used if hotstart (only constant data matrices) is enabled
->>>>>>> dd75b445
 
     return mem;
 }
@@ -234,11 +216,7 @@
 int dense_qp_qpoases(void *config_, dense_qp_in *qp_in, dense_qp_out *qp_out, void *opts_,
                      void *memory_, void *work_)
 {
-<<<<<<< HEAD
-    dense_qp_info *info = (dense_qp_info *)qp_out->misc;
-=======
     dense_qp_info *info = (dense_qp_info *) qp_out->misc;
->>>>>>> dd75b445
     acados_timer tot_timer, qp_timer, interface_timer;
 
     acados_tic(&tot_timer);
@@ -272,11 +250,7 @@
     int nbd = qp_in->dim->nb;
     int nsd = qp_in->dim->ns;
 
-<<<<<<< HEAD
-    if (nsd > 0)
-=======
     if (nsd>0)
->>>>>>> dd75b445
     {
         printf("\nqpOASES interface can not handle ns>0 yet: what about implementing it? :)\n");
         return ACADOS_FAILURE;
@@ -318,25 +292,6 @@
     double cputime = opts->max_cputime;
 
     int qpoases_status = 0;
-<<<<<<< HEAD
-    if (opts->hotstart == 1)
-    {  // only to be used with fixed data matrices!
-        if (ngd > 0)
-        {  // QProblem
-            if (memory->first_it == 1)
-            {
-                QProblemCON(QP, nvd, ngd, HST_POSDEF);
-                QProblem_setPrintLevel(QP, PL_MEDIUM);
-                // QProblem_setPrintLevel(QP, PL_DEBUG_ITER);
-                QProblem_printProperties(QP);
-                // static Options options;
-
-                // Options_setToDefault( &options );
-                // options.initialStatusBounds = ST_INACTIVE;
-                // QProblem_setOptions( QP, options );
-                qpoases_status =
-                    QProblem_init(QP, H, g, C, d_lb, d_ub, d_lg, d_ug, &nwsr, &cputime);
-=======
     if (opts->hotstart == 1) { // only to be used with fixed data matrices!
         if (ngd > 0) {  // QProblem
             if (memory->first_it == 1) {
@@ -350,51 +305,10 @@
                     QProblem_setOptions(QP, options);
                 }
                 qpoases_status = QProblem_init(QP, H, g, C, d_lb, d_ub, d_lg, d_ug, &nwsr, &cputime );
->>>>>>> dd75b445
                 memory->first_it = 0;
 
                 QProblem_getPrimalSolution(QP, prim_sol);
                 QProblem_getDualSolution(QP, dual_sol);
-<<<<<<< HEAD
-            }
-            else
-            {
-                qpoases_status = QProblem_hotstart(QP, g, d_lb, d_ub, d_lg, d_ug, &nwsr, &cputime);
-            }
-        }
-        else
-        {
-            if (memory->first_it == 1)
-            {
-                QProblemBCON(QPB, nvd, HST_POSDEF);
-                QProblemB_setPrintLevel(QPB, PL_MEDIUM);
-                // QProblemB_setPrintLevel(QPB, PL_DEBUG_ITER);
-                QProblemB_printProperties(QPB);
-                // static Options options;
-
-                // Options_setToDefault( &options );
-                // options.initialStatusBounds = ST_INACTIVE;
-                // QProblemB_setOptions( QPB, options );
-                QProblemB_init(QPB, H, g, d_lb, d_ub, &nwsr, &cputime);
-                memory->first_it = 0;
-
-                QProblemB_getPrimalSolution(QPB, prim_sol);
-                QProblemB_getDualSolution(QPB, dual_sol);
-            }
-            else
-            {
-                QProblemB_hotstart(QPB, g, d_lb, d_ub, &nwsr, &cputime);
-            }
-        }
-    }
-    else
-    {  // hotstart = 0
-        if (ngd > 0)
-        {
-            QProblemCON(QP, nvd, ngd, HST_POSDEF);
-            QProblem_setPrintLevel(QP, PL_MEDIUM);
-            // QProblem_setPrintLevel(QP, PL_DEBUG_ITER);
-=======
             } else {
                 qpoases_status = QProblem_hotstart(QP, g, d_lb, d_ub, d_lg, d_ug, &nwsr, &cputime);
                 
@@ -431,7 +345,6 @@
             QProblemCON(QP, nvd, ngd, HST_POSDEF);
             // QProblem_setPrintLevel(QP, PL_HIGH);
             QProblem_setPrintLevel(QP, PL_DEBUG_ITER);
->>>>>>> dd75b445
             QProblem_printProperties(QP);
             if (opts->use_precomputed_cholesky == 1)
             {
@@ -440,21 +353,11 @@
                 // options.initialStatusBounds = ST_INACTIVE;
                 // QProblem_setOptions( QP, options );
 
-<<<<<<< HEAD
-                qpoases_status =
-                    QProblem_initW(QP, H, g, C, d_lb, d_ub, d_lg, d_ug, &nwsr, &cputime,
-                                   /* primal_sol */ NULL, /* dual sol */ NULL,
-                                   /* guessed bounds */ NULL, /* guessed constraints */ NULL,
-                                   /* R */ memory->R);  // NOTE(dimitris): can pass either NULL or 0
-            }
-            else
-=======
                 qpoases_status = QProblem_initW(QP, H, g, C, d_lb, d_ub, d_lg, d_ug, &nwsr, &cputime,
                     /* primal_sol */ NULL, /* dual sol */ NULL,
                     /* guessed bounds */ NULL, /* guessed constraints */ NULL,
                     /* R */ memory->R);  // NOTE(dimitris): can pass either NULL or 0
             } else
->>>>>>> dd75b445
             {
                 if (opts->set_acado_opts)
                 {
@@ -469,31 +372,17 @@
                 }
                 else
                 {
-<<<<<<< HEAD
-                    qpoases_status =
-                        QProblem_init(QP, H, g, C, d_lb, d_ub, d_lg, d_ug, &nwsr, &cputime);
-=======
                     qpoases_status = QProblem_init(QP, H, g, C, d_lb, d_ub, d_lg, d_ug,
                         &nwsr, &cputime);
->>>>>>> dd75b445
                 }
             }
             QProblem_getPrimalSolution(QP, prim_sol);
             QProblem_getDualSolution(QP, dual_sol);
-<<<<<<< HEAD
-        }
-        else
-        {  // QProblemB
-            QProblemBCON(QPB, nvd, HST_POSDEF);
-            QProblemB_setPrintLevel(QPB, PL_MEDIUM);
-            // QProblemB_setPrintLevel(QPB, PL_DEBUG_ITER);
-=======
         } else
         {  // QProblemB
             QProblemBCON(QPB, nvd, HST_POSDEF);
             // QProblemB_setPrintLevel(QPB, PL_MEDIUM);
             QProblemB_setPrintLevel(QPB, PL_DEBUG_ITER);
->>>>>>> dd75b445
             QProblemB_printProperties(QPB);
             if (opts->use_precomputed_cholesky == 1)
             {
@@ -502,17 +391,9 @@
                 // options.initialStatusBounds = ST_INACTIVE;
                 // QProblemB_setOptions( QPB, options );
                 qpoases_status = QProblemB_initW(QPB, H, g, d_lb, d_ub, &nwsr, &cputime,
-<<<<<<< HEAD
-                                                 /* primal_sol */ NULL, /* dual sol */ NULL,
-                                                 /* guessed bounds */ NULL,
-                                                 /* R */ memory->R);
-            }
-            else
-=======
                     /* primal_sol */ NULL, /* dual sol */ NULL, /* guessed bounds */ NULL,
                     /* R */ memory->R);
             } else
->>>>>>> dd75b445
             {
                 if (opts->set_acado_opts)
                 {
@@ -523,17 +404,9 @@
                 if (opts->warm_start)
                 {
                     qpoases_status = QProblemB_initW(QPB, H, g, d_lb, d_ub, &nwsr, &cputime,
-<<<<<<< HEAD
-                                                     /* primal sol */ NULL, /* dual sol */ dual_sol,
-                                                     /* guessed bounds */ NULL,
-                                                     /* R */ NULL);
-                }
-                else
-=======
                         /* primal sol */ NULL, /* dual sol */ dual_sol, /* guessed bounds */ NULL,
                         /* R */ NULL);
                 } else
->>>>>>> dd75b445
                 {
                     qpoases_status = QProblemB_init(QPB, H, g, d_lb, d_ub, &nwsr, &cputime);
                 }
@@ -572,18 +445,10 @@
     // compute slacks
     if (opts->compute_t)
     {
-<<<<<<< HEAD
-        blasfeo_dvecex_sp(nbd, 1.0, qp_in->idxb, qp_out->v, 0, qp_out->t, nbd + ngd);
-        blasfeo_dgemv_t(nvd, ngd, 1.0, qp_in->Ct, 0, 0, qp_out->v, 0, 0.0, qp_out->t, 2 * nbd + ngd,
-                        qp_out->t, 2 * nbd + ngd);
-        blasfeo_dveccpsc(nbd + ngd, -1.0, qp_out->t, nbd + ngd, qp_out->t, 0);
-        blasfeo_daxpy(2 * nbd + 2 * ngd, -1.0, qp_in->d, 0, qp_out->t, 0, qp_out->t, 0);
-=======
         blasfeo_dvecex_sp(nbd, 1.0, qp_in->idxb, qp_out->v, 0, qp_out->t, nbd+ngd);
         blasfeo_dgemv_t(nvd, ngd, 1.0, qp_in->Ct, 0, 0, qp_out->v, 0, 0.0, qp_out->t, 2*nbd+ngd, qp_out->t, 2*nbd+ngd);
         blasfeo_dveccpsc(nbd+ngd, -1.0, qp_out->t, nbd+ngd, qp_out->t, 0);
         blasfeo_daxpy(2*nbd+2*ngd, -1.0, qp_in->d, 0, qp_out->t, 0, qp_out->t, 0);
->>>>>>> dd75b445
     }
 
     int acados_status = qpoases_status;
@@ -594,24 +459,6 @@
 
 void dense_qp_qpoases_config_initialize_default(void *config_)
 {
-<<<<<<< HEAD
-    qp_solver_config *config = config_;
-
-    config->opts_calculate_size = (int (*)(void *, void *)) & dense_qp_qpoases_opts_calculate_size;
-    config->opts_assign = (void *(*)(void *, void *, void *)) & dense_qp_qpoases_opts_assign;
-    config->opts_initialize_default =
-        (void (*)(void *, void *, void *)) & dense_qp_qpoases_opts_initialize_default;
-    config->opts_update = (void (*)(void *, void *, void *)) & dense_qp_qpoases_opts_update;
-    config->memory_calculate_size =
-        (int (*)(void *, void *, void *)) & dense_qp_qpoases_memory_calculate_size;
-    config->memory_assign =
-        (void *(*)(void *, void *, void *, void *)) & dense_qp_qpoases_memory_assign;
-    config->workspace_calculate_size =
-        (int (*)(void *, void *, void *)) & dense_qp_qpoases_workspace_calculate_size;
-    config->evaluate = (int (*)(void *, void *, void *, void *, void *, void *)) & dense_qp_qpoases;
-
-    return;
-=======
 
     qp_solver_config *config = config_;
 
@@ -626,5 +473,4 @@
 
     return;
 
->>>>>>> dd75b445
 }
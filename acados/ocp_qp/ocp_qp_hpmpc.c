/*
 *    This file is part of acados.
 *
 *    acados is free software; you can redistribute it and/or
 *    modify it under the terms of the GNU Lesser General Public
 *    License as published by the Free Software Foundation; either
 *    version 3 of the License, or (at your option) any later version.
 *
 *    acados is distributed in the hope that it will be useful,
 *    but WITHOUT ANY WARRANTY; without even the implied warranty of
 *    MERCHANTABILITY or FITNESS FOR A PARTICULAR PURPOSE.  See the GNU
 *    Lesser General Public License for more details.
 *
 *    You should have received a copy of the GNU Lesser General Public
 *    License along with acados; if not, write to the Free Software Foundation,
 *    Inc., 51 Franklin Street, Fifth Floor, Boston, MA  02110-1301  USA
 *
 */

#include "acados/ocp_qp/ocp_qp_hpmpc.h"

#include <assert.h>
#include <stdio.h>
#include <stdlib.h>

#include "blasfeo/include/blasfeo_target.h"
#include "blasfeo/include/blasfeo_common.h"
#include "blasfeo/include/blasfeo_d_blas.h"
#include "blasfeo/include/blasfeo_d_aux.h"
#include "blasfeo/include/blasfeo_v_aux_ext_dep.h"
#include "hpmpc/include/c_interface.h"
#include "hpmpc/include/mpc_solvers.h"
#include "hpmpc/include/lqcp_solvers.h"
#include "hpmpc/include/mpc_aux.h"

#include "acados/ocp_qp/ocp_qp_common.h"
#include "acados/utils/types.h"

int ocp_qp_hpmpc(const ocp_qp_in *qp_in, ocp_qp_out *qp_out, void *args_, void *mem_,
                 void *workspace_) {
    ocp_qp_hpmpc_args *hpmpc_args = (ocp_qp_hpmpc_args*) args_;

    // initialize return code
    int acados_status = ACADOS_SUCCESS;

    // loop index
    int ii, jj;

    // extract input struct members
    int N = qp_in->N;
    int *nx = (int *) qp_in->nx;
    int *nu = (int *) qp_in->nu;
    int *nb = (int *) qp_in->nb;
    int **hsidxb = (int **) qp_in->idxb;
    int *ng = (int *) qp_in->nc;
    double **hA = (double **) qp_in->A;
    double **hB = (double **) qp_in->B;
    double **hb = (double **) qp_in->b;
    double **hQ = (double **) qp_in->Q;
    double **hS = (double **) qp_in->S;
    double **hR = (double **) qp_in->R;
    double **hq = (double **) qp_in->q;
    double **hr = (double **) qp_in->r;
    double **hlb = (double **) qp_in->lb;
    double **hub = (double **) qp_in->ub;
    double **hC = (double **) qp_in->Cx;
    double **hD = (double **) qp_in->Cu;
    double **hlg = (double **) qp_in->lc;
    double **hug = (double **) qp_in->uc;

    // extract output struct members
    double **hx = qp_out->x;
    double **hu = qp_out->u;
    double **hpi = qp_out->pi;  // TODO(Andrea): not returning multiplers atm
    double **hlam = qp_out->lam;
    double **ht = qp_out->t;

    int hpmpc_status = -1;

    int_t M = hpmpc_args->M;

    if (M < N) {  // XXX andrea partial tightening stuff
        char *ptr_memory = (char *) mem_;

        // extract args struct members
        double mu_tol = hpmpc_args->tol;
        int k_max = hpmpc_args->max_iter;
        double mu0 = hpmpc_args->mu0;
        int warm_start = hpmpc_args->warm_start;

        //  other solver arguments
        int kk = -1;  // actual number of iterations

        // IPM constants
        // int kk_avg;
        double alpha_min = 1e-8;
        double *stat = (double*)ptr_memory;
        ptr_memory+=sizeof(double)*k_max*6;
        int compute_mult = 1;


        struct d_strmat *hsmatdummy = NULL;
        struct d_strvec *hsvecdummy = NULL;

        struct d_strmat hsBAbt[N+1];
        struct d_strvec hsb[N+1];
        struct d_strmat hsRSQrq[N+1];
        struct d_strvec hsQx[N+1];
        struct d_strvec hsqx[N+1];
        struct d_strvec hstinv[N+1];
        struct d_strvec hsrq[N+1];
        struct d_strmat hsDCt[N+1];
        struct d_strvec hsd[N+1];
        struct d_strvec hsux[N+1];
        struct d_strvec hsdux[N+1];
        struct d_strvec hspi[N+1];
        struct d_strvec hslam[N+1];
        struct d_strvec hst[N+1];
        struct d_strvec hsPb[N+1];
        struct d_strmat hsL[N+1];
        //    struct d_strmat hsLxt[N+1];
        struct d_strmat hsric_work_mat[2];

        struct d_strvec hsdlam[N+1];  // to be checked
        struct d_strvec hsdt[N+1];
        struct d_strvec hslamt[N+1];  // to be checked

        for ( ii = 0; ii < N; ii++ ) {
            d_create_strmat(nu[ii]+nx[ii]+1, nx[ii+1], &hsBAbt[ii], ptr_memory);
            ptr_memory += (&hsBAbt[ii])->memory_size;
            d_cvt_tran_mat2strmat(nx[ii+1], nu[ii], hB[ii], nx[ii+1], &hsBAbt[ii], 0, 0);
            d_cvt_tran_mat2strmat(nx[ii+1], nx[ii], hA[ii], nx[ii+1], &hsBAbt[ii], nu[ii], 0);
            d_cvt_tran_mat2strmat(nx[ii+1], 1, hb[ii], nx[ii+1], &hsBAbt[ii], nu[ii]+nx[ii], 0);

            d_create_strvec(nx[ii+1], &hsb[ii], ptr_memory);
            ptr_memory += (&hsb[ii])->memory_size;
            d_cvt_vec2strvec(nx[ii+1], hb[ii], &hsb[ii], 0);

            d_create_strmat(nu[ii]+nx[ii]+1, nu[ii]+nx[ii], &hsRSQrq[ii], ptr_memory);
            ptr_memory += (&hsRSQrq[ii])->memory_size;
            d_cvt_mat2strmat(nu[ii], nu[ii], hR[ii], nu[ii], &hsRSQrq[ii], 0, 0);
            d_cvt_tran_mat2strmat(nu[ii], nx[ii], hS[ii], nu[ii], &hsRSQrq[ii], nu[ii], 0);
            d_cvt_mat2strmat(nx[ii], nx[ii], hQ[ii], nx[ii], &hsRSQrq[ii], nu[ii], nu[ii]);
            d_cvt_tran_mat2strmat(nu[ii], 1, hr[ii], nu[ii], &hsRSQrq[ii], nu[ii]+nx[ii], 0);
            d_cvt_tran_mat2strmat(nx[ii], 1, hq[ii], nx[ii], &hsRSQrq[ii], nu[ii]+nx[ii], nu[ii]);

            d_create_strvec(nu[ii]+nx[ii], &hsrq[ii], ptr_memory);
            ptr_memory += (&hsrq[ii])->memory_size;
            d_cvt_vec2strvec(nu[ii], hr[ii], &hsrq[ii], 0);
            d_cvt_vec2strvec(nx[ii], hq[ii], &hsrq[ii], nu[ii]);

            d_create_strmat(nu[ii]+nx[ii]+1, ng[ii], &hsDCt[ii], ptr_memory);
            ptr_memory += (&hsDCt[ii])->memory_size;
            d_cvt_tran_mat2strmat(ng[ii], nu[ii], hD[ii], ng[ii], &hsDCt[ii], 0, 0);
            d_cvt_tran_mat2strmat(ng[ii], nx[ii], hC[ii], ng[ii], &hsDCt[ii], nu[ii], 0);

            d_create_strvec(2*nb[ii]+2*ng[ii], &hsd[ii], ptr_memory);
            ptr_memory += (&hsd[ii])->memory_size;
            d_cvt_vec2strvec(nb[ii], hlb[ii], &hsd[ii], 0);
            d_cvt_vec2strvec(nb[ii], hub[ii], &hsd[ii], nb[ii]);
            d_cvt_vec2strvec(ng[ii], hlg[ii], &hsd[ii], 2*nb[ii]);
            d_cvt_vec2strvec(ng[ii], hug[ii], &hsd[ii], 2*nb[ii] + ng[ii]);

            // initialize hsdux to primal input later usx will be subtracted
            d_create_strvec(nu[ii]+nx[ii], &hsdux[ii], ptr_memory);
            d_cvt_vec2strvec(nu[ii]+nx[ii], hpmpc_args->ux0[ii], &hsdux[ii], 0);
            ptr_memory += (&hsdux[ii])->memory_size;
            d_create_strvec(nu[ii]+nx[ii], &hsux[ii], ptr_memory);
            d_cvt_vec2strvec(nu[ii]+nx[ii], hpmpc_args->ux0[ii], &hsux[ii], 0);
            ptr_memory += (&hsux[ii])->memory_size;

            d_create_strvec(nx[ii+1], &hspi[ii], ptr_memory);
            ptr_memory += (&hspi[ii])->memory_size;

            d_create_strvec(2*nb[ii]+2*ng[ii], &hslam[ii], ptr_memory);
            // copy multipliers from hpmpc_args
            d_cvt_vec2strvec(2*nb[ii]+2*ng[ii], hpmpc_args->lam0[ii], &hslam[ii], 0);
            ptr_memory += (&hslam[ii])->memory_size;

            d_create_strvec(2*nb[ii]+2*ng[ii], &hst[ii], ptr_memory);
            // copy slacks from hpmpc_args
            d_cvt_vec2strvec(2*nb[ii]+2*ng[ii], hpmpc_args->t0[ii], &hst[ii], 0);
            ptr_memory += (&hst[ii])->memory_size;

            d_create_strvec(nx[ii+1], &hsPb[ii+1], ptr_memory);
            ptr_memory += (&hsPb[ii+1])->memory_size;
            d_create_strmat(nu[ii]+nx[ii]+1, nu[ii]+nx[ii], &hsL[ii], ptr_memory);
            ptr_memory += (&hsL[ii])->memory_size;
            //      d_create_strmat(nx[ii], nx[ii], &hsLxt[ii], ptr_memory);
            //      ptr_memory += (&hsLxt[ii])->memory_size;

            d_create_strvec(2*nb[ii]+2*ng[ii], &hstinv[ii], ptr_memory);
            ptr_memory += (&hstinv[ii])->memory_size;
            d_create_strvec(nb[ii]+ng[ii], &hsQx[ii], ptr_memory);
            ptr_memory += (&hsQx[ii])->memory_size;
            d_create_strvec(nb[ii]+ng[ii], &hsqx[ii], ptr_memory);
            ptr_memory += (&hsqx[ii])->memory_size;

            d_create_strvec(2*nb[ii]+2*ng[ii], &hsdlam[ii], ptr_memory);
            ptr_memory += (&hsdlam[ii])->memory_size;
            d_create_strvec(2*nb[ii]+2*ng[ii], &hsdt[ii], ptr_memory);
            ptr_memory += (&hsdt[ii])->memory_size;
            d_create_strvec(2*nb[ii]+2*ng[ii], &hslamt[ii], ptr_memory);
            ptr_memory += (&hslamt[ii])->memory_size;
        }

        ii = N;
        d_create_strmat(nu[ii]+nx[ii]+1, nu[ii]+nx[ii], &hsRSQrq[ii], ptr_memory);
        ptr_memory += (&hsRSQrq[ii])->memory_size;
        d_cvt_mat2strmat(nx[ii], nx[ii], hQ[ii], nx[ii], &hsRSQrq[ii], nu[ii], nu[ii]);
        d_cvt_tran_mat2strmat(nx[ii], 1, hq[ii], nx[ii], &hsRSQrq[ii], nu[ii]+nx[ii], nu[ii]);

        d_create_strvec(nu[ii]+nx[ii], &hsrq[ii], ptr_memory);
        ptr_memory += (&hsrq[ii])->memory_size;
        d_cvt_vec2strvec(nx[ii], hq[ii], &hsrq[ii], nu[ii]);

        d_create_strmat(nu[ii]+nx[ii]+1, ng[ii], &hsDCt[ii], ptr_memory);
        ptr_memory += (&hsDCt[ii])->memory_size;
        d_cvt_tran_mat2strmat(ng[ii], nu[ii], hD[ii], ng[ii], &hsDCt[ii], 0, 0);
        d_cvt_tran_mat2strmat(ng[ii], nx[ii], hC[ii], ng[ii], &hsDCt[ii], nu[ii], 0);

        d_create_strvec(2*nb[ii]+2*ng[ii], &hsd[ii], ptr_memory);
        ptr_memory += (&hsd[ii])->memory_size;
        d_cvt_vec2strvec(nb[ii], hlb[ii], &hsd[ii], 0);
        d_cvt_vec2strvec(nb[ii], hub[ii], &hsd[ii], nb[ii]);
        d_cvt_vec2strvec(ng[ii], hlg[ii], &hsd[ii], 2*nb[ii]);
        d_cvt_vec2strvec(ng[ii], hug[ii], &hsd[ii], 2*nb[ii] + ng[ii]);

        // initialize hsdux to primal input later usx will be subtracted
        d_create_strvec(nu[ii]+nx[ii], &hsdux[ii], ptr_memory);
        d_cvt_vec2strvec(nu[ii]+nx[ii], hpmpc_args->ux0[ii], &hsdux[ii], 0);
        ptr_memory += (&hsdux[ii])->memory_size;
        d_create_strvec(nu[ii]+nx[ii], &hsux[ii], ptr_memory);
        d_cvt_vec2strvec(nu[ii]+nx[ii], hpmpc_args->ux0[ii], &hsux[ii], 0);
        ptr_memory += (&hsux[ii])->memory_size;

        d_create_strvec(nx[ii], &hspi[ii], ptr_memory);  // Andrea: bug?
        ptr_memory += (&hspi[ii])->memory_size;

        d_create_strvec(2*nb[ii]+2*ng[ii], &hslam[ii], ptr_memory);
        d_cvt_vec2strvec(2*nb[ii]+2*ng[ii], hpmpc_args->lam0[ii], &hslam[ii], 0);
        ptr_memory += (&hslam[ii])->memory_size;

        d_create_strvec(2*nb[ii]+2*ng[ii], &hst[ii], ptr_memory);
        d_cvt_vec2strvec(2*nb[ii]+2*ng[ii], hpmpc_args->t0[ii], &hst[ii], 0);
        ptr_memory += (&hst[ii])->memory_size;

        d_create_strmat(nu[ii]+nx[ii]+1, nu[ii]+nx[ii], &hsL[ii], ptr_memory);
        ptr_memory += (&hsL[ii])->memory_size;

        d_create_strvec(2*nb[ii]+2*ng[ii], &hslamt[ii], ptr_memory);
        ptr_memory += (&hslamt[ii])->memory_size;

        d_create_strvec(2*nb[ii]+2*ng[ii], &hstinv[ii], ptr_memory);
        ptr_memory += (&hstinv[ii])->memory_size;
        d_create_strvec(nb[ii]+ng[ii], &hsQx[ii], ptr_memory);
        ptr_memory += (&hsQx[ii])->memory_size;
        d_create_strvec(nb[ii]+ng[ii], &hsqx[ii], ptr_memory);
        ptr_memory += (&hsqx[ii])->memory_size;
        d_create_strvec(2*nb[ii]+2*ng[ii], &hsdlam[ii], ptr_memory);
        ptr_memory += (&hsdlam[ii])->memory_size;
        d_create_strvec(2*nb[ii]+2*ng[ii], &hsdt[ii], ptr_memory);
        ptr_memory += (&hsdt[ii])->memory_size;

        real_t sigma_mu = hpmpc_args->sigma_mu;

        int nuM;
        int nbM;

        struct d_strmat sLxM;
        struct d_strmat sPpM;

        d_create_strmat(nx[M]+1, nx[M], &sLxM, ptr_memory);
        ptr_memory += (&sLxM)->memory_size;
        d_create_strmat(nx[M]+1, nx[M], &sPpM, ptr_memory);
        ptr_memory += (&sPpM)->memory_size;

        struct d_strmat hstmpmat0;

        // riccati work space
        void *work_ric;

        work_ric = ptr_memory;
        ptr_memory+=d_back_ric_rec_work_space_size_bytes_libstr(N, nx, nu, nb, ng);

        // update cost function matrices and vectors (box constraints)
        d_update_hessian_gradient_mpc_hard_libstr(N-M, &nx[M], &nu[M], &nb[M], &ng[M], \
          &hsd[M], sigma_mu, &hst[M], &hstinv[M], &hslam[M], &hslamt[M], &hsdlam[M], \
          &hsQx[M], &hsqx[M]);

        // backward riccati factorization and solution at the end
        d_back_ric_rec_sv_back_libstr(N-M, &nx[M], &nu[M], &nb[M], &hsidxb[M], &ng[M], \
          0, &hsBAbt[M], hsvecdummy, 1, &hsRSQrq[M], &hsrq[M], &hsDCt[M], &hsQx[M], \
          &hsqx[M], &hsux[M], 1, &hspi[M],  1, &hsPb[M], &hsL[M], work_ric);

        // extract chol factor of [P p; p' *]
        // TODO(Andrea): have m and n !!!!!
        dtrcp_l_libstr(nx[M], &hsL[M], nu[M], nu[M], &sLxM, 0, 0);
        dgecp_libstr(1, nx[M], &hsL[M], nu[M]+nx[M], nu[M], &sLxM, nx[M], 0);

        // recover [P p; p' *]
        dsyrk_ln_mn_libstr(nx[M]+1, nx[M], nx[M], 1.0, &sLxM, 0, 0, &sLxM, 0, 0, 0.0,
          &sPpM, 0, 0, &sPpM, 0, 0);

        // backup stage M
        nuM = nu[M];
        nbM = nb[M];
        hstmpmat0 = hsRSQrq[M];

        // update new terminal cost
        nu[M] = 0;
        nb[M] = 0;
        hsRSQrq[M] = sPpM;
        hsux[M].pa += nuM;

        // IPM at the beginning
        hpmpc_status = d_ip2_res_mpc_hard_libstr(&kk, k_max, mu0, mu_tol, alpha_min,
          warm_start, stat, M, nx, nu, nb, hsidxb, ng, hsBAbt, hsRSQrq, hsDCt,
          hsd, hsux, compute_mult, hspi, hslam, hst, ptr_memory);  // recover original stage M

        nu[M] = nuM;
        nb[M] = nbM;
        hsRSQrq[M] = hstmpmat0;
        hsux[M].pa -= nuM;

        // forward riccati solution at the end
        d_back_ric_rec_sv_forw_libstr(N-M, &nx[M], &nu[M], &nb[M], &hsidxb[M], &ng[M],
          0, &hsBAbt[M], hsvecdummy, 1, &hsRSQrq[M], &hsrq[M], hsmatdummy,
          &hsQx[M], &hsqx[M], &hsux[M], 1, &hspi[M], 1, &hsPb[M], &hsL[M],
          hsric_work_mat);

        // compute alpha, dlam and dt
        real_t alpha = 1.0;
        // compute primal step hsdux for stages M to N
        real_t *temp_p1, *temp_p2;
        for (int_t i = M; i <= N; i++) {
          // hsdux is initialized to be equal to hpmpc_args.ux0
          temp_p1 = hsdux[i].pa;
          temp_p2 = hsux[i].pa;  // hsux[i].pa;
          for (int_t j = 0; j < nx[i]+nu[i]; j++) temp_p1[j]= - temp_p1[j] + temp_p2[j];
        }

        d_compute_alpha_mpc_hard_libstr(N-M, &nx[M], &nu[M], &nb[M], &hsidxb[M],
          &ng[M], &alpha, &hst[M], &hsdt[M], &hslam[M], &hsdlam[M], &hslamt[M],
          &hsdux[M], &hsDCt[M], &hsd[M]);

        // update stages M to N
        double mu_scal = 0.0;
        d_update_var_mpc_hard_libstr(N-M, &nx[M], &nu[M], &nb[M], &ng[M],
          &sigma_mu, mu_scal, alpha, &hsux[M], &hsdux[M], &hst[M], &hsdt[M], &hslam[M],
          &hsdlam[M], &hspi[M], &hspi[M]);

        // !!!! TODO(Andrea): equality multipliers are not being updated! Need to
        // define and compute hsdpi (see function prototype).

        // copy result to qp_out
        for ( ii = 0; ii < N; ii++ ) {
            d_cvt_strvec2vec(nu[ii], &hsux[ii], 0, hu[ii]);
            d_cvt_strvec2vec(nx[ii], &hsux[ii], nu[ii], hx[ii]);
            d_cvt_strvec2vec(nx[ii], &hspi[ii], 0, hpi[ii]);
            d_cvt_strvec2vec(2*nb[ii]+2*ng[ii], &hslam[ii], 0, hlam[ii]);
            d_cvt_strvec2vec(2*nb[ii]+2*ng[ii], &hst[ii], 0, ht[ii]);
        }

        ii = N;
        d_cvt_strvec2vec(nx[ii], &hsux[ii], nu[ii], hx[ii]);
        d_cvt_strvec2vec(2*nb[ii]+2*ng[ii], &hslam[ii], 0, hlam[ii]);
        d_cvt_strvec2vec(2*nb[ii]+2*ng[ii], &hst[ii], 0, ht[ii]);

        hpmpc_args->out_iter = kk;

    } else {  // XXX giaf fortran order interface with partial condensing
        // extract args struct members
        double mu_tol = hpmpc_args->tol;
        int k_max = hpmpc_args->max_iter;
        double mu0 = hpmpc_args->mu0;
        int warm_start = hpmpc_args->warm_start;
        int N2 = hpmpc_args->N2;  // horizon length of the partially condensed problem
        int out_iter = -1;  // number of performed iterations
        double *inf_norm_res = hpmpc_args->inf_norm_res;

        // memory for stat
        size_t addr = ( ( (size_t) workspace_) + 7) / 8 * 8;  // align to 8-byte boundaries
        double *ptr_double = (double *) addr;
        double *stat = ptr_double;
        ptr_double += 5*k_max;
        for (ii = 0; ii < 5*k_max; ii++) stat[ii] = 0.0;  // zero

        // memory for idxb
        int *hidxb[N+1];
        int *ptr_int = (int *) ptr_double;
        for (ii = 0; ii <= N; ii++) {
            hidxb[ii] = ptr_int;
            ptr_int += nb[ii];
        }
        void *ipm_workspace = (void *) ptr_int;

        //  swap x and u in bounds (by updating their indeces)
        for (ii = 0; ii <= N; ii++) {
            jj = 0;
            for (; jj < nb[ii]; jj++) {
                if (hsidxb[ii][jj] < nx[ii]) {  // state
                    hidxb[ii][jj] = hsidxb[ii][jj]+nu[ii];
                } else {  // input
                    hidxb[ii][jj] = hsidxb[ii][jj]-nx[ii];
                }
            }
        }

        hpmpc_status = fortran_order_d_ip_ocp_hard_tv(&out_iter, k_max, mu0,
            mu_tol, N, nx, nu, nb, hidxb, ng, N2, warm_start, hA, hB, hb, hQ, hS,
            hR, hq, hr, hlb, hub, hC, hD, hlg,
            hug, hx, hu, hpi, hlam, inf_norm_res, ipm_workspace, stat);

        hpmpc_args->out_iter = out_iter;  // number of performed iterations
    }

    if (hpmpc_status == 1) acados_status = ACADOS_MAXITER;
    if (hpmpc_status == 2) acados_status = ACADOS_MINSTEP;

    // return
    return acados_status;
}

int_t ocp_qp_hpmpc_calculate_workspace_size(const ocp_qp_in *qp_in, void *args_) {
    ocp_qp_hpmpc_args *args = (ocp_qp_hpmpc_args*) args_;

    int N = qp_in->N;
    int *nx = (int *) qp_in->nx;
    int *nu = (int *) qp_in->nu;
    int *nb = (int *) qp_in->nb;
    int **hidxb = (int **) qp_in->idxb;
    int *ng = (int *) qp_in->nc;
    int_t N2 = args->N2;
    int_t M = args->M;

    int_t ws_size;  // TODO(Andrea): dummy expression. Need to

    if (M < N) {  // XXX andrea partial tightening stuff
        ws_size = 0;
    } else {  // XXX giaf fortran interface
        int ii;
        int_t max_ip_iter = args->max_iter;
        ws_size = 8 + 5*max_ip_iter*sizeof(double);
//        ws_size += 1 * (N + 1) * sizeof(int *);  // hidxb_rev
        for (ii = 0; ii <= N; ii++) {
            ws_size += nb[ii]*sizeof(int);  // hidxb_rev
        }
        ws_size += hpmpc_d_ip_ocp_hard_tv_work_space_size_bytes(N, nx, \
            nu, nb, hidxb, ng, N2);
    }
    return ws_size;
}

int_t ocp_qp_hpmpc_calculate_memory_size(const ocp_qp_in *in, void *args_) {
    ocp_qp_hpmpc_args *args = (ocp_qp_hpmpc_args*) args_;

    int_t N = (int_t)in->N;
    int_t *nx = (int_t*)in->nx;
    int_t *nu = (int_t*)in->nu;
    int_t *nb = (int_t*)in->nb;
    int_t *ng = (int_t*)in->nc;

    int_t max_ip_iter = args->max_iter;

    int_t M = args->M;

    int_t mem_size = 0;

    if (M < N) {  // XXX andrea partial tightened stuff
        mem_size += d_ip2_res_mpc_hard_work_space_size_bytes_libstr(N, nx, nu, nb, ng);

        int_t ii;
        // Adding memory for data
        for (ii=0; ii < N; ii++) {
            mem_size+= d_size_strmat(nu[ii]+nx[ii]+1, nx[ii+1]);  // BAbt
            mem_size+= d_size_strvec(nx[ii+1]);  // b
            mem_size+= d_size_strmat(nu[ii]+nx[ii]+1, nu[ii]+nx[ii]);  // RSQrq
            mem_size+= d_size_strvec(nu[ii]+nx[ii]);  // rq
            mem_size+= d_size_strmat(nu[ii]+nx[ii]+1, ng[ii]);  // DCt
            mem_size+= d_size_strvec(2*nb[ii]+2*ng[ii]);  // d
            mem_size+= d_size_strvec(nu[ii]+nx[ii]);
            mem_size+= d_size_strvec(nx[ii+1]);
            mem_size+= d_size_strvec(nx[ii+1]);
            mem_size+= d_size_strvec(2*nb[ii]+2*ng[ii]);
            mem_size+= d_size_strvec(2*nb[ii]+2*ng[ii]);
            mem_size+= d_size_strvec(2*nb[ii]+2*ng[ii]);
        }

        mem_size+= d_size_strmat(nu[N]+nx[N]+1, nu[N]+nx[N]);  // RSQrq
        mem_size+= d_size_strvec(nu[N]+nx[N]);  // q
        mem_size+= d_size_strmat(nu[N]+nx[N]+1, ng[N]);  // DCt
        mem_size+= d_size_strvec(2*nb[N]+2*ng[N]);  // d
        mem_size+= d_size_strvec(nu[N]+nx[N]);
        mem_size+= d_size_strvec(nu[N]+nx[N]);
        mem_size+= d_size_strvec(2*nb[N]+2*ng[N]);
        mem_size+= d_size_strvec(2*nb[N]+2*ng[N]);
        mem_size+= d_size_strvec(2*nb[N]+2*ng[N]);


        // Adding memory for extra variables in the Riccati recursion
        mem_size+=d_size_strvec(nx[N]);
        mem_size+=d_size_strmat(nu[N]+nx[N]+1, nu[N]+nx[N]);
        mem_size+=d_size_strmat(nx[N], nx[N]);

        for ( int ii=0; ii < N; ii++ ) {
            mem_size+=d_size_strvec(2*nb[ii]+2*ng[ii]);
            mem_size+=d_size_strvec(nb[ii]+ng[ii]);
            mem_size+=d_size_strvec(nb[ii]+ng[ii]);

            mem_size+=d_size_strvec(2*nb[ii]+2*ng[ii]);
            mem_size+=d_size_strvec(2*nb[ii]+2*ng[ii]);
        }

<<<<<<< HEAD
        mem_size+=d_size_strmat(nu[ii]+nx[ii]+1, nu[ii]+nx[ii]);
        mem_size+=d_size_strmat(nx[ii], nx[ii]);
=======
    // Adding memory for extra variables in the Riccati recursion
    mem_size+=d_size_strvec(nx[N]);
    mem_size+=d_size_strmat(nu[N]+nx[N]+1, nu[N]+nx[N]);
    mem_size+=d_size_strmat(nx[N], nx[N]);
>>>>>>> 781c61d5

        ii = N;
        mem_size+=d_size_strvec(2*nb[ii]+2*ng[ii]);
        mem_size+=d_size_strvec(nb[ii]+ng[ii]);
        mem_size+=d_size_strvec(nb[ii]+ng[ii]);
        mem_size+=d_size_strvec(2*nb[ii]+2*ng[ii]);
        mem_size+=d_size_strvec(2*nb[ii]+2*ng[ii]);

        mem_size+=d_size_strvec(2*nb[ii]+2*ng[ii]);
        mem_size+=d_size_strvec(nb[ii]+ng[ii]);
        mem_size+=d_size_strvec(nb[ii]+ng[ii]);
        mem_size+=d_size_strvec(2*nb[ii]+2*ng[ii]);

        mem_size+=d_back_ric_rec_work_space_size_bytes_libstr(N, nx, nu, nb, ng);

        // add memory for riccati work space
        mem_size+=sizeof(double)*max_ip_iter*5;

        // add memory for stats
    } else {  // XXX giaf fortran interface
        mem_size = 0;
    }

    return mem_size;
}

ocp_qp_hpmpc_memory *ocp_qp_hpmpc_create_memory(const ocp_qp_in *qp_in, void *args_) {
    int_t memory_size = ocp_qp_hpmpc_calculate_memory_size(qp_in, args_);
    return (ocp_qp_hpmpc_memory *) malloc(memory_size);
}

void ocp_qp_hpmpc_free_memory(void *mem_) {
    ocp_qp_hpmpc_memory *mem = (ocp_qp_hpmpc_memory *) mem_;
    free(mem);
}

int_t ocp_qp_hpmpc_calculate_arguments_size(const ocp_qp_in *in) {
    int_t N = in->N;
    int_t size = sizeof(ocp_qp_hpmpc_args);
    size += (N + 1) * sizeof(*(((ocp_qp_hpmpc_args *)0)->ux0));
    size += (N + 1) * sizeof(*(((ocp_qp_hpmpc_args *)0)->pi0));
    size += (N + 1) * sizeof(*(((ocp_qp_hpmpc_args *)0)->lam0));
    size += (N + 1) * sizeof(*(((ocp_qp_hpmpc_args *)0)->t0));
    for (int_t i = 0; i <= N; i++) {
        size += (in->nu[i] + in->nx[i]) * sizeof(**(((ocp_qp_hpmpc_args *)0)->ux0));
        if (i > 0) size += (in->nx[i]) * sizeof(**(((ocp_qp_hpmpc_args *)0)->pi0));
        size += (2 * in->nb[i] + 2 * in->nc[i]) * sizeof(**(((ocp_qp_hpmpc_args *)0)->lam0));
        size += (2 * in->nb[i] + 2 * in->nc[i]) * sizeof(**(((ocp_qp_hpmpc_args *)0)->t0));
    }
    size += 5 * sizeof(*(((ocp_qp_hpmpc_args *)0)->inf_norm_res));
    size = (size + 63) / 64 * 64;  // make multiple of typical cache line size
    size += 1 * 64;  // align once to typical cache line size
    return size;
}

char *ocp_qp_hpmpc_assign_arguments(const ocp_qp_in *in, void **args_, void *raw_memory) {
    ocp_qp_hpmpc_args **args = (ocp_qp_hpmpc_args **) args_;
    int_t N = in->N;
    char *c_ptr = (char *) raw_memory;

    *args = (ocp_qp_hpmpc_args *) c_ptr;
    c_ptr += sizeof(ocp_qp_hpmpc_args);

    (*args)->ux0 = (real_t **) c_ptr;
    c_ptr += (N + 1) * sizeof(*(((ocp_qp_hpmpc_args *)0)->ux0));

    (*args)->pi0 = (real_t **) c_ptr;
    c_ptr += (N + 1) * sizeof(*(((ocp_qp_hpmpc_args *)0)->pi0));

    (*args)->lam0 = (real_t **) c_ptr;
    c_ptr += (N + 1) * sizeof(*(((ocp_qp_hpmpc_args *)0)->lam0));

    (*args)->t0 = (real_t **) c_ptr;
    c_ptr += (N + 1) * sizeof(*(((ocp_qp_hpmpc_args *)0)->t0));

    // align memory to typical cache line size
    size_t s_ptr = (size_t) c_ptr;
    s_ptr = (s_ptr + 63) / 64 * 64;
    c_ptr = (char *) s_ptr;

    for (int_t i = 0; i <= N; i++) {
        (*args)->ux0[i] = (real_t *) c_ptr;
        c_ptr += (in->nu[i] + in->nx[i]) * sizeof(**(((ocp_qp_hpmpc_args *)0)->ux0));
    }
    for (int_t i = 1; i <= N; i++) {
        (*args)->pi0[i] = (real_t *) c_ptr;
        c_ptr += in->nx[i] * sizeof(**(((ocp_qp_hpmpc_args *)0)->pi0));
    }
    for (int_t i = 0; i <= N; i++) {
        (*args)->lam0[i] = (real_t *) c_ptr;
        c_ptr += (2 * in->nb[i] + 2 * in->nc[i]) * sizeof(**(((ocp_qp_hpmpc_args *)0)->lam0));
    }
    for (int_t i = 0; i <= N; i++) {
        (*args)->t0[i] = (real_t *) c_ptr;
        c_ptr += (2 * in->nb[i] + 2 * in->nc[i]) * sizeof(**(((ocp_qp_hpmpc_args *)0)->t0));
    }
    (*args)->inf_norm_res = (real_t *) c_ptr;
    c_ptr += 5 * sizeof(*(((ocp_qp_hpmpc_args *)0)->inf_norm_res));
    return c_ptr;
}


ocp_qp_hpmpc_args *ocp_qp_hpmpc_create_arguments(const ocp_qp_in *qp_in, hpmpc_options_t opts) {
    ocp_qp_hpmpc_args *args;
    int_t arguments_size = ocp_qp_hpmpc_calculate_arguments_size(qp_in);
    void *raw_memory = malloc(arguments_size);
    char *ptr_end = ocp_qp_hpmpc_assign_arguments(qp_in, (void **) &args, raw_memory);
    assert((char *) raw_memory + arguments_size >= ptr_end); (void) ptr_end;

    if (opts == HPMPC_DEFAULT_ARGUMENTS) {
        args->tol = 1e-8;
        args->max_iter = 20;
        args->mu0 = 0.1;
        args->warm_start = 0;
        args->N2 = qp_in->N;
        args->M = qp_in->N;
        args->N = qp_in->N;
    } else {
        printf("Invalid hpmpc options.");
        return NULL;
    }
    return args;
}

void ocp_qp_hpmpc_initialize(const ocp_qp_in *qp_in, void *args_, void **mem, void **work) {
    ocp_qp_hpmpc_args *args = (ocp_qp_hpmpc_args*) args_;

    *mem = ocp_qp_hpmpc_create_memory(qp_in, args);

    int_t workspace_size = ocp_qp_hpmpc_calculate_workspace_size(qp_in, args);
    *work = malloc(workspace_size);
}

void ocp_qp_hpmpc_destroy(void *mem, void *work) {
    ocp_qp_hpmpc_free_memory(mem);
    free(work);
}<|MERGE_RESOLUTION|>--- conflicted
+++ resolved
@@ -503,7 +503,7 @@
         mem_size+=d_size_strmat(nu[N]+nx[N]+1, nu[N]+nx[N]);
         mem_size+=d_size_strmat(nx[N], nx[N]);
 
-        for ( int ii=0; ii < N; ii++ ) {
+        for ( ii=0; ii < N; ii++ ) {
             mem_size+=d_size_strvec(2*nb[ii]+2*ng[ii]);
             mem_size+=d_size_strvec(nb[ii]+ng[ii]);
             mem_size+=d_size_strvec(nb[ii]+ng[ii]);
@@ -512,15 +512,10 @@
             mem_size+=d_size_strvec(2*nb[ii]+2*ng[ii]);
         }
 
-<<<<<<< HEAD
-        mem_size+=d_size_strmat(nu[ii]+nx[ii]+1, nu[ii]+nx[ii]);
-        mem_size+=d_size_strmat(nx[ii], nx[ii]);
-=======
-    // Adding memory for extra variables in the Riccati recursion
-    mem_size+=d_size_strvec(nx[N]);
-    mem_size+=d_size_strmat(nu[N]+nx[N]+1, nu[N]+nx[N]);
-    mem_size+=d_size_strmat(nx[N], nx[N]);
->>>>>>> 781c61d5
+        // Adding memory for extra variables in the Riccati recursion
+        mem_size+=d_size_strvec(nx[N]);
+        mem_size+=d_size_strmat(nu[N]+nx[N]+1, nu[N]+nx[N]);
+        mem_size+=d_size_strmat(nx[N], nx[N]);
 
         ii = N;
         mem_size+=d_size_strvec(2*nb[ii]+2*ng[ii]);

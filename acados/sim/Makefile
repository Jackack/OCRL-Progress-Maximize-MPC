--- conflicted
+++ resolved
@@ -6,16 +6,11 @@
 
 OBJS += sim_casadi_wrapper.o
 OBJS += sim_erk_integrator.o
-<<<<<<< HEAD
 OBJS += sim_rk_common.o
 OBJS += sim_common.o
-=======
 OBJS += sim_lifted_irk_integrator.o
-OBJS += sim_erk_integrator_yt.o
+OBJS += sim_erk_integrator.o
 OBJS += sim_irk_integrator_yt.o
-OBJS += sim_rk_common_yt.o
-OBJS += sim_common_yt.o
->>>>>>> a72c1b3c
 
 obj: $(OBJS)
 

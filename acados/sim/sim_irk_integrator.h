--- conflicted
+++ resolved
@@ -27,18 +27,15 @@
 #include "acados/sim/sim_common.h"
 #include "acados/utils/types.h"
 
-<<<<<<< HEAD
+#include "blasfeo/include/blasfeo_target.h"
+#include "blasfeo/include/blasfeo_common.h"
+
 
 typedef struct
 {
     int nx;
     int nu;
 } sim_irk_dims;
-
-=======
-#include "blasfeo/include/blasfeo_target.h"
-#include "blasfeo/include/blasfeo_common.h"
->>>>>>> 92114b47
 
 typedef struct
 {

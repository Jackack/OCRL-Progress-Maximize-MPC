/*
 *    This file is part of acados.
 *
 *    acados is free software; you can redistribute it and/or
 *    modify it under the terms of the GNU Lesser General Public
 *    License as published by the Free Software Foundation; either
 *    version 3 of the License, or (at your option) any later version.
 *
 *    acados is distributed in the hope that it will be useful,
 *    but WITHOUT ANY WARRANTY; without even the implied warranty of
 *    MERCHANTABILITY or FITNESS FOR A PARTICULAR PURPOSE.  See the GNU
 *    Lesser General Public License for more details.
 *
 *    You should have received a copy of the GNU Lesser General Public
 *    License along with acados; if not, write to the Free Software Foundation,
 *    Inc., 51 Franklin Street, Fifth Floor, Boston, MA  02110-1301  USA
 *
 */

#ifndef ACADOS_SIM_SIM_LIFTED_IRK_INTEGRATOR_H_
#define ACADOS_SIM_SIM_LIFTED_IRK_INTEGRATOR_H_

#ifdef __cplusplus
extern "C" {
#endif

#include "acados/sim/sim_collocation_utils.h"
#include "acados/sim/sim_common.h"
#include "acados/utils/types.h"

#define TRIPLE_LOOP 1
#define CODE_GENERATION 0

<<<<<<< HEAD
=======

typedef struct
{
    int nx;
    int nu;
} sim_lifted_irk_dims;

>>>>>>> dd75b445
typedef struct
{
    /* external functions */
    // jacobian explicit ode
    external_function_generic *expl_ode_jac;
    // forward explicit vde
    external_function_generic *expl_vde_for;

} lifted_irk_model;

typedef struct
{
    real_t *rhs_in;
    real_t *jac_tmp;
    real_t **VDE_tmp;
    real_t *out_tmp;
    int_t *ipiv;

    real_t *sys_mat;
    real_t *sys_sol;
    real_t *sys_sol_trans;

    real_t *trans;
    struct blasfeo_dmat *str_mat;
    struct blasfeo_dmat *str_sol;

    real_t *out_adj_tmp;
} sim_lifted_irk_workspace;

typedef struct
{
    double *grad_correction;
    double *grad_K;  // gradient correction

    real_t *K_traj;
    real_t *DK_traj;
    real_t *mu_traj;

    real_t *x;
    real_t *u;

    real_t *delta_DK_traj;
    real_t *adj_traj;
    real_t **jac_traj;

    real_t **sys_mat2;
    int_t **ipiv2;
    real_t **sys_sol2;

    struct blasfeo_dmat **str_mat2;
    struct blasfeo_dmat **str_sol2;

} sim_lifted_irk_memory;

<<<<<<< HEAD
=======
// get & set functions
void sim_lifted_irk_set_nx(void *dims_, int nx);
void sim_lifted_irk_set_nu(void *dims_, int nu);
void sim_lifted_irk_get_nx(void *dims_, int* nx);
void sim_lifted_irk_get_nu(void *dims_, int* nu);
//
int sim_lifted_irk_dims_calculate_size();
//
void *sim_lifted_irk_dims_assign(void* config_, void *raw_memory);
>>>>>>> dd75b445
//
int sim_lifted_irk_model_calculate_size(void *config, void *dims);
//
void *sim_lifted_irk_model_assign(void *config, void *dims, void *raw_memory);
//
int sim_lifted_irk_model_set_function(void *model_, sim_function_t fun_type, void *fun);
//
int sim_lifted_irk_opts_calculate_size(void *config, void *dims);
//
void *sim_lifted_irk_opts_assign(void *config, void *dims, void *raw_memory);
//
void sim_lifted_irk_opts_initialize_default(void *config, void *dims, void *opts_);
//
void sim_lifted_irk_opts_update(void *config_, void *dims, void *opts_);
//
int sim_lifted_irk_memory_calculate_size(void *config, void *dims, void *opts);
//
void *sim_lifted_irk_memory_assign(void *config, void *dims, void *opts_, void *raw_memory);
//
int sim_lifted_irk_workspace_calculate_size(void *config, void *in, void *args);
//
int sim_lifted_irk(void *config, sim_in *in, sim_out *out, void *args, void *mem, void *work);
//
void sim_lifted_irk_config_initialize_default(void *config);

#ifdef __cplusplus
} /* extern "C" */
#endif

#endif  // ACADOS_SIM_SIM_LIFTED_IRK_INTEGRATOR_H_<|MERGE_RESOLUTION|>--- conflicted
+++ resolved
@@ -31,8 +31,6 @@
 #define TRIPLE_LOOP 1
 #define CODE_GENERATION 0
 
-<<<<<<< HEAD
-=======
 
 typedef struct
 {
@@ -40,7 +38,6 @@
     int nu;
 } sim_lifted_irk_dims;
 
->>>>>>> dd75b445
 typedef struct
 {
     /* external functions */
@@ -95,8 +92,6 @@
 
 } sim_lifted_irk_memory;
 
-<<<<<<< HEAD
-=======
 // get & set functions
 void sim_lifted_irk_set_nx(void *dims_, int nx);
 void sim_lifted_irk_set_nu(void *dims_, int nu);
@@ -106,7 +101,6 @@
 int sim_lifted_irk_dims_calculate_size();
 //
 void *sim_lifted_irk_dims_assign(void* config_, void *raw_memory);
->>>>>>> dd75b445
 //
 int sim_lifted_irk_model_calculate_size(void *config, void *dims);
 //

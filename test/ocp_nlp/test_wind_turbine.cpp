--- conflicted
+++ resolved
@@ -600,24 +600,12 @@
     ************************************************/
 
     ocp_nlp_dims *dims = ocp_nlp_dims_create(config);
-<<<<<<< HEAD
-=======
-
->>>>>>> 254ecc84
+
     ocp_nlp_dims_set_opt_vars(config, dims, "nx", nx);
     ocp_nlp_dims_set_opt_vars(config, dims, "nu", nu);
     ocp_nlp_dims_set_opt_vars(config, dims, "nz", nz);
     ocp_nlp_dims_set_opt_vars(config, dims, "ns", ns);
 
-<<<<<<< HEAD
-    ocp_nlp_dims_set_cost(config, dims, "ny", ny);
-
-    ocp_nlp_dims_set_constraints(config, dims, "nbx", nbx);
-    ocp_nlp_dims_set_constraints(config, dims, "nbu", nbu);
-    ocp_nlp_dims_set_constraints(config, dims, "ng", ng);
-    ocp_nlp_dims_set_constraints(config, dims, "nh", nh);
-    ocp_nlp_dims_set_constraints(config, dims, "np", nq);
-=======
     for (int i = 0; i <= NN; i++)
     {
         ocp_nlp_dims_set_cost(config, dims, i, "ny", &ny[i]);
@@ -628,7 +616,6 @@
         ocp_nlp_dims_set_constraints(config, dims, i, "nh", &nh[i]);
         ocp_nlp_dims_set_constraints(config, dims, i, "np", &nq[i]);
     }
->>>>>>> 254ecc84
 
     /************************************************
     * dynamics
@@ -694,19 +681,11 @@
     {
         if (plan->sim_solver_plan[i].sim_solver == GNSF)
         {
-<<<<<<< HEAD
-            ocp_nlp_dims_set_dynamics_in_stage(config, dims, "gnsf_nx1", i, &gnsf_nx1);
-            ocp_nlp_dims_set_dynamics_in_stage(config, dims, "gnsf_nz1", i, &gnsf_nz1);
-            ocp_nlp_dims_set_dynamics_in_stage(config, dims, "gnsf_nout", i, &gnsf_nout);
-            ocp_nlp_dims_set_dynamics_in_stage(config, dims, "gnsf_ny", i, &gnsf_ny);
-            ocp_nlp_dims_set_dynamics_in_stage(config, dims, "gnsf_nuhat", i, &gnsf_nuhat);
-=======
             ocp_nlp_dims_set_dynamics(config, dims, i, "gnsf_nx1", &gnsf_nx1);
             ocp_nlp_dims_set_dynamics(config, dims, i, "gnsf_nz1", &gnsf_nz1);
             ocp_nlp_dims_set_dynamics(config, dims, i, "gnsf_nout", &gnsf_nout);
             ocp_nlp_dims_set_dynamics(config, dims, i, "gnsf_ny", &gnsf_ny);
             ocp_nlp_dims_set_dynamics(config, dims, i, "gnsf_nuhat", &gnsf_nuhat);
->>>>>>> 254ecc84
         }
     }
 
@@ -757,63 +736,29 @@
     {
         if (plan->sim_solver_plan[i].sim_solver == ERK)
         {
-<<<<<<< HEAD
-            set_fun_status = ocp_nlp_dynamics_set_model(config, nlp_in, i, "expl_vde_for",
-=======
             set_fun_status = ocp_nlp_dynamics_model_set(config, nlp_in, i, "expl_vde_for",
->>>>>>> 254ecc84
                 &expl_vde_for[i]);
             REQUIRE(set_fun_status == 0);
             if (set_fun_status != 0) exit(1);
         }
         else if (plan->sim_solver_plan[i].sim_solver == IRK)
         {
-<<<<<<< HEAD
-            set_fun_status = ocp_nlp_dynamics_set_model(config, nlp_in, i, "impl_ode_fun",
-=======
             set_fun_status = ocp_nlp_dynamics_model_set(config, nlp_in, i, "impl_ode_fun",
->>>>>>> 254ecc84
                 &impl_ode_fun[i]);
             REQUIRE(set_fun_status == 0);
             if (set_fun_status != 0) exit(1);
             set_fun_status =
-<<<<<<< HEAD
-                ocp_nlp_dynamics_set_model(config, nlp_in, i, "impl_ode_fun_jac_x_xdot",
-                                           &impl_ode_fun_jac_x_xdot[i]);
-            REQUIRE(set_fun_status == 0);
-            if (set_fun_status != 0) exit(1);
-            set_fun_status = ocp_nlp_dynamics_set_model(config, nlp_in, i, "impl_ode_jac_x_xdot_u",
-=======
                 ocp_nlp_dynamics_model_set(config, nlp_in, i, "impl_ode_fun_jac_x_xdot",
                                            &impl_ode_fun_jac_x_xdot[i]);
             REQUIRE(set_fun_status == 0);
             if (set_fun_status != 0) exit(1);
             set_fun_status = ocp_nlp_dynamics_model_set(config, nlp_in, i, "impl_ode_jac_x_xdot_u",
->>>>>>> 254ecc84
                 &impl_ode_jac_x_xdot_u[i]);
             REQUIRE(set_fun_status == 0);
             if (set_fun_status != 0) exit(1);
         }
         else if (plan->sim_solver_plan[i].sim_solver == GNSF)
         {
-<<<<<<< HEAD
-            set_fun_status = ocp_nlp_dynamics_set_model(config, nlp_in, i, "phi_fun", &phi_fun[i]);
-            REQUIRE(set_fun_status == 0);
-            if (set_fun_status != 0) exit(1);
-            set_fun_status = ocp_nlp_dynamics_set_model(config, nlp_in, i, "phi_fun_jac_y",
-                &phi_fun_jac_y[i]);
-            REQUIRE(set_fun_status == 0);
-            if (set_fun_status != 0) exit(1);
-            set_fun_status = ocp_nlp_dynamics_set_model(config, nlp_in, i, "phi_jac_y_uhat",
-                &phi_jac_y_uhat[i]);
-            REQUIRE(set_fun_status == 0);
-            if (set_fun_status != 0) exit(1);
-            set_fun_status = ocp_nlp_dynamics_set_model(config, nlp_in, i, "f_lo_jac_x1_x1dot_u_z",
-                &f_lo_jac_x1_x1dot_u_z[i]);
-            REQUIRE(set_fun_status == 0);
-            if (set_fun_status != 0) exit(1);
-            set_fun_status = ocp_nlp_dynamics_set_model(config, nlp_in, i, "get_gnsf_matrices",
-=======
             set_fun_status = ocp_nlp_dynamics_model_set(config, nlp_in, i, "phi_fun", &phi_fun[i]);
             REQUIRE(set_fun_status == 0);
             if (set_fun_status != 0) exit(1);
@@ -830,27 +775,18 @@
             REQUIRE(set_fun_status == 0);
             if (set_fun_status != 0) exit(1);
             set_fun_status = ocp_nlp_dynamics_model_set(config, nlp_in, i, "get_gnsf_matrices",
->>>>>>> 254ecc84
                                                         &get_matrices_fun);
             REQUIRE(set_fun_status == 0);
             if (set_fun_status != 0) exit(1);
         }
         else if (plan->sim_solver_plan[i].sim_solver == LIFTED_IRK)
         {
-<<<<<<< HEAD
-            set_fun_status = ocp_nlp_dynamics_set_model(config, nlp_in, i, "impl_ode_fun",
-=======
             set_fun_status = ocp_nlp_dynamics_model_set(config, nlp_in, i, "impl_ode_fun",
->>>>>>> 254ecc84
                 &impl_ode_fun[i]);
             REQUIRE(set_fun_status == 0);
             if (set_fun_status != 0) exit(1);
             set_fun_status =
-<<<<<<< HEAD
-                ocp_nlp_dynamics_set_model(config, nlp_in, i, "impl_ode_fun_jac_x_xdot_u",
-=======
                 ocp_nlp_dynamics_model_set(config, nlp_in, i, "impl_ode_fun_jac_x_xdot_u",
->>>>>>> 254ecc84
                                             &impl_ode_fun_jac_x_xdot_u[i]);
             REQUIRE(set_fun_status == 0);
             if (set_fun_status != 0) exit(1);

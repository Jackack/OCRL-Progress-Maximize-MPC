
#include "acados_cpp/ocp_nlp/function_generation.hpp"

#include <vector>

namespace acados
{
using std::string;
using std::vector;

casadi_module generate_nls_residual(const casadi::Function& residual, string output_folder,
                                    const bool use_MX)
{
    casadi::Function r_fun;
    if (use_MX == false)
    {
        casadi::SX x = residual.sx_in(0);
        casadi::SX u = residual.sx_in(1);

        vector<casadi::SX> xu{x, u};
        vector<casadi::SX> ux{u, x};

        casadi::SX r_new = casadi::SX::vertcat(residual(xu));
        casadi::SX r_jacT = casadi::SX::jacobian(r_new, casadi::SX::vertcat(ux)).T();

        r_fun = casadi::Function(residual.name() + "_nls_res", {casadi::SX::vertcat(ux)},
                                 {r_new, r_jacT});
    }
    else  // MX
    {
        casadi::MX x = residual.mx_in(0);
        casadi::MX u = residual.mx_in(1);

        vector<casadi::MX> xu{x, u};
        vector<casadi::MX> ux{u, x};

        casadi::MX r_new = casadi::MX::vertcat(residual(xu));
        casadi::MX r_jacT = casadi::MX::jacobian(r_new, casadi::MX::vertcat(ux)).T();

        r_fun = casadi::Function(residual.name() + "_nls_res", {casadi::MX::vertcat(ux)},
                                 {r_new, r_jacT});
    }
    return casadi_module(r_fun, output_folder);
}

// TODO(oj): move the following functions one directory up
/* IMPLICIT MODEL */
casadi_module generate_impl_ode_fun(const casadi::Function& model, string output_folder,
                                    const bool use_MX)
{
    casadi::Function fun;
    if (use_MX == false)
    {
        casadi::SX x = model.sx_in("x");
        casadi::SX xdot = model.sx_in("xdot");
        casadi::SX u = model.sx_in("u");
        casadi::SX z = model.sx_in("z");

        casadi::SXDict arg_in =  {{"x", x}, {"xdot", xdot}, {"u", u}, {"z", z}};

        casadi::SXDict rhs_dict = (model(arg_in));
        casadi::SX rhs = rhs_dict.begin()->second;

        fun = casadi::Function(model.name() + "_impl_ode_fun", {x, xdot, u, z}, {rhs});
    }
    else    // MX
    {
        casadi::MX x = model.mx_in("x");
        casadi::MX xdot = model.mx_in("xdot");
        casadi::MX u = model.mx_in("u");
        casadi::MX z = model.mx_in("z");

        casadi::MXDict arg_in =  {{"x", x}, {"xdot", xdot}, {"u", u}, {"z", z}};

        casadi::MXDict rhs_dict = (model(arg_in));
        casadi::MX rhs = rhs_dict.begin()->second;

        fun = casadi::Function(model.name() + "_impl_ode_fun", {x, xdot, u, z}, {rhs});
    }
    return casadi_module(fun, output_folder);
}

casadi_module generate_impl_ode_fun_jac_x_xdot_z(const casadi::Function& model,
                        string output_folder, const bool use_MX)
{
    casadi::Function fun;
    if (use_MX == false)
    {
        casadi::SX x = model.sx_in("x");
        casadi::SX xdot = model.sx_in("xdot");
        casadi::SX u = model.sx_in("u");
        casadi::SX z = model.sx_in("z");
        // casadi::SX w = casadi::SX::vertcat(vector<casadi::SX>({x, u}));
        std::cout << "GENERATE IMPL MODEL- Got xuz" << std::endl;
        casadi::SXDict arg_in =  {{"x", x}, {"xdot", xdot}, {"u", u}, {"z", z}};

        casadi::SXDict rhs_dict = (model(arg_in));
        casadi::SX rhs = rhs_dict.begin()->second;

        casadi::SX jac_x = casadi::SX::jacobian(rhs, x);
        // casadi::SX jac_u = casadi::SX::jacobian(rhs, u);
        casadi::SX jac_z = casadi::SX::jacobian(rhs, z);
        casadi::SX jac_xdot = casadi::SX::jacobian(rhs, xdot);

        fun = casadi::Function(model.name() + "_impl_ode_fun_jac_x_xdot_z",
                            {x, xdot, u, z}, {rhs, jac_x, jac_xdot, jac_z});
    }
    else  // MX
    {
        casadi::MX x = model.mx_in("x");
        casadi::MX xdot = model.mx_in("xdot");
        casadi::MX u = model.mx_in("u");
        casadi::MX z = model.mx_in("z");
        // casadi::MX w = casadi::MX::vertcat(vector<casadi::MX>({x, u}));
        std::cout << "GENERATE IMPL MODEL- Got xuz" << std::endl;
        casadi::MXDict arg_in =  {{"x", x}, {"xdot", xdot}, {"u", u}, {"z", z}};

        casadi::MXDict rhs_dict = (model(arg_in));
        casadi::MX rhs = rhs_dict.begin()->second;

        casadi::MX jac_x = casadi::MX::jacobian(rhs, x);
        // casadi::MX jac_u = casadi::MX::jacobian(rhs, u);
        casadi::MX jac_z = casadi::MX::jacobian(rhs, z);
        casadi::MX jac_xdot = casadi::MX::jacobian(rhs, xdot);

        fun = casadi::Function(model.name() + "_impl_ode_fun_jac_x_xdot_z",
                            {x, xdot, u, z}, {rhs, jac_x, jac_xdot, jac_z});
    }
    return casadi_module(fun, output_folder);
}

/* EXPLICIT MODEL */
casadi_module generate_forward_vde(const casadi::Function& model, string output_folder,
                                   const bool use_MX)
{
    casadi::Function vde_fun;
    if (use_MX == false)
    {
        casadi::SX x = model.sx_in("x");
        casadi::SX u = model.sx_in("u");

        int_t nx = x.size1();
        int_t nu = u.size1();

        casadi::SX rhs = casadi::SX::vertcat(model(vector<casadi::SX>({x, u})));

        casadi::SX Sx = casadi::SX::sym("Sx", nx, nx);
        casadi::SX Su = casadi::SX::sym("Su", nx, nu);

        casadi::SX vde_x = casadi::SX::jtimes(rhs, x, Sx);
        casadi::SX vde_u = casadi::SX::jacobian(rhs, u) + casadi::SX::jtimes(rhs, x, Su);

        vde_fun =
            casadi::Function(model.name() + "_expl_vde_for", {x, Sx, Su, u}, {rhs, vde_x, vde_u});
    }
    else  // MX
    {
        casadi::MX x = model.mx_in("x");
        casadi::MX u = model.mx_in("u");

        int_t nx = x.size1();
        int_t nu = u.size1();

        casadi::MX rhs = casadi::MX::vertcat(model(vector<casadi::MX>({x, u})));

        casadi::MX Sx = casadi::MX::sym("Sx", nx, nx);
        casadi::MX Su = casadi::MX::sym("Su", nx, nu);

        casadi::MX vde_x = casadi::MX::jtimes(rhs, x, Sx);
        casadi::MX vde_u = casadi::MX::jacobian(rhs, u) + casadi::MX::jtimes(rhs, x, Su);

        vde_fun =
            casadi::Function(model.name() + "_expl_vde_for", {x, Sx, Su, u}, {rhs, vde_x, vde_u});
    }

    return casadi_module(vde_fun, output_folder);
}

<<<<<<< HEAD

casadi_module generate_expl_ode_fun(const casadi::Function& model, string output_folder,
                                    const bool use_MX)
{
    casadi::Function fun;
    if (use_MX == false)
    {
        casadi::SX x = model.sx_in("x");
        casadi::SX u = model.sx_in("u");

        // int_t nx = x.size1();
        // int_t nu = u.size1();

        casadi::SX rhs = casadi::SX::vertcat(model(vector<casadi::SX>({x, u})));

        // casadi::SX Sx = casadi::SX::sym("Sx", nx, nx);
        // casadi::SX Su = casadi::SX::sym("Su", nx, nu);

        // casadi::SX vde_x = casadi::SX::jtimes(rhs, x, Sx);
        // casadi::SX vde_u = casadi::SX::jacobian(rhs, u) + casadi::SX::jtimes(rhs, x, Su);

        fun = casadi::Function(model.name() + "_expl_ode_fun", {x, u}, {rhs});
    }
    else  // MX
    {
        casadi::MX x = model.mx_in("x");
        casadi::MX u = model.mx_in("u");

        casadi::MX rhs = casadi::MX::vertcat(model(vector<casadi::MX>({x, u})));

        fun = casadi::Function(model.name() + "_expl_ode_fun", {x, u}, {rhs});
    }

    return casadi_module(fun, output_folder);
}


casadi_module generate_expl_vde_adj(const casadi::Function& model, string output_folder,
                                    const bool use_MX)
{
    casadi::Function fun;
    if (use_MX == false)  // SX
    {
        casadi::SX x = model.sx_in("x");
        casadi::SX u = model.sx_in("u");

        casadi::SX rhs = casadi::SX::vertcat(model(vector<casadi::SX>({x, u})));

        int_t nx = x.size1();

        // MATLAB Code:
        // adj = jtimes(f_expl,[x;u],lambdaX,true);
        // expl_vde_adj = Function([model_name,'_expl_vde_adj'],{x,lambdaX,u},{adj});
        casadi::SX lambdaX = casadi::SX::sym("lambdaX", nx, 1);
        casadi::SX w = casadi::SX::vertcat(vector<casadi::SX>({x, u}));
        casadi::SX adj = casadi::SX::jtimes(rhs, w, lambdaX, true);

        fun = casadi::Function(model.name() + "_expl_vde_adj", {x, lambdaX, u}, {adj});
    }
    else  // MX
    {
        casadi::MX x = model.mx_in("x");
        casadi::MX u = model.mx_in("u");

        casadi::MX rhs = casadi::MX::vertcat(model(vector<casadi::MX>({x, u})));

        int_t nx = x.size1();

        casadi::MX lambdaX = casadi::MX::sym("lambdaX", nx, 1);
        casadi::MX w = casadi::MX::vertcat(vector<casadi::MX>({x, u}));
        casadi::MX adj = casadi::MX::jtimes(rhs, w, lambdaX, true);

        fun = casadi::Function(model.name() + "_expl_vde_adj", {x, lambdaX, u}, {adj});
    }

    return casadi_module(fun, output_folder);
}











// // TODO(oj): remove this, it is not used in erk
// casadi_module generate_ode_jacobian(const casadi::Function& model, string output_folder,
//                                     const bool use_MX)
// {
//     casadi::Function jac_fun;
//     if (use_MX == false)
//     {
//         casadi::SX x = model.sx_in("x");
//         casadi::SX u = model.sx_in("u");

//         int_t nx = x.size1();
//         int_t nu = u.size1();

//         casadi::SX rhs = casadi::SX::vertcat(model(vector<casadi::SX>({x, u})));

//         casadi::SX Sx = casadi::SX::sym("Sx", nx, nx);
//         casadi::SX Su = casadi::SX::sym("Su", nx, nu);

//         casadi::SX jac_x = casadi::SX::jacobian(rhs, x);
//         jac_fun = casadi::Function(model.name() + "_expl_ode_jac", {x, Sx, Su, u}, {rhs, jac_x});
//     }
//     else  // MX
//     {
//         casadi::MX x = model.mx_in("x");
//         casadi::MX u = model.mx_in("u");

//         int_t nx = x.size1();
//         int_t nu = u.size1();

//         casadi::MX rhs = casadi::MX::vertcat(model(vector<casadi::MX>({x, u})));

//         casadi::MX Sx = casadi::MX::sym("Sx", nx, nx);
//         casadi::MX Su = casadi::MX::sym("Su", nx, nu);

//         casadi::MX jac_x = casadi::MX::jacobian(rhs, x);
//         jac_fun = casadi::Function(model.name() + "_expl_ode_jac", {x, Sx, Su, u}, {rhs, jac_x});
//     }

//     return casadi_module(jac_fun, output_folder);
// }

=======
>>>>>>> 54e77d7e
}  // namespace acados<|MERGE_RESOLUTION|>--- conflicted
+++ resolved
@@ -176,7 +176,6 @@
     return casadi_module(vde_fun, output_folder);
 }
 
-<<<<<<< HEAD
 
 casadi_module generate_expl_ode_fun(const casadi::Function& model, string output_folder,
                                     const bool use_MX)
@@ -255,57 +254,4 @@
     return casadi_module(fun, output_folder);
 }
 
-
-
-
-
-
-
-
-
-
-
-// // TODO(oj): remove this, it is not used in erk
-// casadi_module generate_ode_jacobian(const casadi::Function& model, string output_folder,
-//                                     const bool use_MX)
-// {
-//     casadi::Function jac_fun;
-//     if (use_MX == false)
-//     {
-//         casadi::SX x = model.sx_in("x");
-//         casadi::SX u = model.sx_in("u");
-
-//         int_t nx = x.size1();
-//         int_t nu = u.size1();
-
-//         casadi::SX rhs = casadi::SX::vertcat(model(vector<casadi::SX>({x, u})));
-
-//         casadi::SX Sx = casadi::SX::sym("Sx", nx, nx);
-//         casadi::SX Su = casadi::SX::sym("Su", nx, nu);
-
-//         casadi::SX jac_x = casadi::SX::jacobian(rhs, x);
-//         jac_fun = casadi::Function(model.name() + "_expl_ode_jac", {x, Sx, Su, u}, {rhs, jac_x});
-//     }
-//     else  // MX
-//     {
-//         casadi::MX x = model.mx_in("x");
-//         casadi::MX u = model.mx_in("u");
-
-//         int_t nx = x.size1();
-//         int_t nu = u.size1();
-
-//         casadi::MX rhs = casadi::MX::vertcat(model(vector<casadi::MX>({x, u})));
-
-//         casadi::MX Sx = casadi::MX::sym("Sx", nx, nx);
-//         casadi::MX Su = casadi::MX::sym("Su", nx, nu);
-
-//         casadi::MX jac_x = casadi::MX::jacobian(rhs, x);
-//         jac_fun = casadi::Function(model.name() + "_expl_ode_jac", {x, Sx, Su, u}, {rhs, jac_x});
-//     }
-
-//     return casadi_module(jac_fun, output_folder);
-// }
-
-=======
->>>>>>> 54e77d7e
 }  // namespace acados
#
# Copyright 2019 Gianluca Frison, Dimitris Kouzoupis, Robin Verschueren,
# Andrea Zanelli, Niels van Duijkeren, Jonathan Frey, Tommaso Sartor,
# Branimir Novoselnik, Rien Quirynen, Rezart Qelibari, Dang Doan,
# Jonas Koenemann, Yutao Chen, Tobias Schöls, Jonas Schlagenhauf, Moritz Diehl
#
# This file is part of acados.
#
# The 2-Clause BSD License
#
# Redistribution and use in source and binary forms, with or without
# modification, are permitted provided that the following conditions are met:
#
# 1. Redistributions of source code must retain the above copyright notice,
# this list of conditions and the following disclaimer.
#
# 2. Redistributions in binary form must reproduce the above copyright notice,
# this list of conditions and the following disclaimer in the documentation
# and/or other materials provided with the distribution.
#
# THIS SOFTWARE IS PROVIDED BY THE COPYRIGHT HOLDERS AND CONTRIBUTORS "AS IS"
# AND ANY EXPRESS OR IMPLIED WARRANTIES, INCLUDING, BUT NOT LIMITED TO, THE
# IMPLIED WARRANTIES OF MERCHANTABILITY AND FITNESS FOR A PARTICULAR PURPOSE
# ARE DISCLAIMED. IN NO EVENT SHALL THE COPYRIGHT HOLDER OR CONTRIBUTORS BE
# LIABLE FOR ANY DIRECT, INDIRECT, INCIDENTAL, SPECIAL, EXEMPLARY, OR
# CONSEQUENTIAL DAMAGES (INCLUDING, BUT NOT LIMITED TO, PROCUREMENT OF
# SUBSTITUTE GOODS OR SERVICES; LOSS OF USE, DATA, OR PROFITS; OR BUSINESS
# INTERRUPTION) HOWEVER CAUSED AND ON ANY THEORY OF LIABILITY, WHETHER IN
# CONTRACT, STRICT LIABILITY, OR TORT (INCLUDING NEGLIGENCE OR OTHERWISE)
# ARISING IN ANY WAY OUT OF THE USE OF THIS SOFTWARE, EVEN IF ADVISED OF THE
# POSSIBILITY OF SUCH DAMAGE.;
#


from casadi import *
import os

def generate_c_code_constraint_e( constraint ):

    casadi_version = CasadiMeta.version()
    casadi_opts = dict(mex=False, casadi_int='int', casadi_real='double')

    if  casadi_version not in ('3.4.5', '3.4.0'):
        # old casadi versions
        raise Exception('Please download and install Casadi 3.4.0 to ensure compatibility with acados. Version ' + casadi_version + ' currently in use.')

    # load constraint variables and expression
    x = constraint.x
<<<<<<< HEAD
    r = constraint.r
    nh = constraint.nh 
    con_h_expr = constraint.con_h_expr
    con_r_expr = constraint.con_r_expr
=======
    u = constraint.u
    p = constraint.p
    # nc = nh or np 
    nc = constraint.nc 
    con_exp = constraint.expr
>>>>>>> f0135b25
    con_name = constraint.name

    # get dimensions
    nx = x.size()[0]
    if r is not None:
        nr = r.size()[0]
    else:
        nr = 0

<<<<<<< HEAD
    # create dummy u
    u = SX.sym('u', 0, 0)
    # set up functions to be exported
    fun_name = con_name + '_h_e_constraint'
    if nr == 0: # BGH constraint
        jac_x = jacobian(con_h_expr, x);
        constraint_fun_jac_tran = Function(fun_name, [x, u], [con_h_expr, transpose(jac_x)])

        # generate C code
        if not os.path.exists('c_generated_code'):
            os.mkdir('c_generated_code')

        os.chdir('c_generated_code')
        gen_dir = con_name + '_h_e_constraint'
        if not os.path.exists(gen_dir):
            os.mkdir(gen_dir)
        gen_dir_location = './' + gen_dir
        os.chdir(gen_dir_location)
        file_name = con_name + '_h_e_constraint'
        constraint_fun_jac_tran.generate(file_name, casadi_opts)
        os.chdir('../..')
    else: # BGHP constraint
        con_h_expr_x = substitute(con_h_expr, r, con_r_expr)
        jac_x = jacobian(con_h_expr_x, x);
        jac_u = jacobian(con_h_expr_x, u);

        hess = hessian(con_h_expr[0], r)[0]
        for i in range(1, nh):
            hess = vertcat(hess, hessian(con_h_expr[i], r)[0])

        constraint_fun_jac_tran_hess = Function(fun_name, [x, u], [con_h_expr_x, transpose(jac_x), hess])

        # generate C code
        if not os.path.exists('c_generated_code'):
            os.mkdir('c_generated_code')

        os.chdir('c_generated_code')
        gen_dir = con_name + '_h_e_constraint'
        if not os.path.exists(gen_dir):
            os.mkdir(gen_dir)
        gen_dir_location = './' + gen_dir
        os.chdir(gen_dir_location)
        file_name = con_name + '_h_e_constraint'
        constraint_fun_jac_tran_hess.generate(file_name, casadi_opts)
        os.chdir('..')


        jac_x = jacobian(con_r_expr, x);
        fun_name = con_name + '_p_e_constraint'
        constraint_residual_fun_jac_tran = Function(fun_name, [x, u], [con_r_expr, transpose(jac_x)])

        gen_dir = con_name + '_p_e_constraint'
        if not os.path.exists(gen_dir):
            os.mkdir(gen_dir)
        gen_dir_location = './' + gen_dir
        os.chdir(gen_dir_location)
        file_name = con_name + '_p_e_constraint'
        constraint_residual_fun_jac_tran.generate(file_name, casadi_opts)

        # Jr_tran_eval = (constraint_residual_fun_jac_tran([0,0], [])[1]).full()
        # hess_eval = (constraint_fun_jac_tran_hess([0,0], [])[2]).full()
        # tmp1 = mtimes(Jr_tran_eval, hess_eval[0:3,0:3])
        # HESS1 = mtimes(mtimes(Jr_tran_eval, hess_eval[0:3,0:3]), transpose(Jr_tran_eval))
        # tmp2 = mtimes(Jr_tran_eval, hess_eval[3:6,0:3])
        # HESS2= HESS1+ mtimes(mtimes(Jr_tran_eval, hess_eval[3:6, 0:3]), transpose(Jr_tran_eval))
        # import pdb; pdb.set_trace()
        os.chdir('../..')
=======
    if type(p) is list:
        # check that z is empty
        if len(p) == 0:
            np = 0
            p = SX.sym('p', 0, 0)
        else:
            raise Exception('p is a non-empty list. It should be either an empty list or an SX object.')
    else:
        np = p.size()[0]

    # set up functions to be exported
    fun_name = con_name + suffix_name
    # TODO(andrea): first output seems to be ignored in the C code
    jac_x = jacobian(con_exp, x);
    # jac_u = jacobian(con_exp, u);
    constraint_fun_jac_tran = Function(fun_name, [x, u, p], [con_exp, transpose(jac_x)])

    # generate C code
    if not os.path.exists('c_generated_code'):
        os.mkdir('c_generated_code')

    os.chdir('c_generated_code')
    gen_dir = con_name + suffix_name 
    if not os.path.exists(gen_dir):
        os.mkdir(gen_dir)
    gen_dir_location = './' + gen_dir
    os.chdir(gen_dir_location)
    file_name = con_name + suffix_name
    constraint_fun_jac_tran.generate(file_name, casadi_opts)
    os.chdir('../..')
>>>>>>> f0135b25

    return<|MERGE_RESOLUTION|>--- conflicted
+++ resolved
@@ -46,18 +46,11 @@
 
     # load constraint variables and expression
     x = constraint.x
-<<<<<<< HEAD
     r = constraint.r
+    p = constraint.p
     nh = constraint.nh 
     con_h_expr = constraint.con_h_expr
     con_r_expr = constraint.con_r_expr
-=======
-    u = constraint.u
-    p = constraint.p
-    # nc = nh or np 
-    nc = constraint.nc 
-    con_exp = constraint.expr
->>>>>>> f0135b25
     con_name = constraint.name
 
     # get dimensions
@@ -67,14 +60,22 @@
     else:
         nr = 0
 
-<<<<<<< HEAD
+    if type(p) is list:
+        # check that z is empty
+        if len(p) == 0:
+            np = 0
+            p = SX.sym('p', 0, 0)
+        else:
+            raise Exception('p is a non-empty list. It should be either an empty list or an SX object.')
+    else:
+        np = p.size()[0]
     # create dummy u
     u = SX.sym('u', 0, 0)
     # set up functions to be exported
     fun_name = con_name + '_h_e_constraint'
     if nr == 0: # BGH constraint
         jac_x = jacobian(con_h_expr, x);
-        constraint_fun_jac_tran = Function(fun_name, [x, u], [con_h_expr, transpose(jac_x)])
+        constraint_fun_jac_tran = Function(fun_name, [x, u, p], [con_h_expr, transpose(jac_x)])
 
         # generate C code
         if not os.path.exists('c_generated_code'):
@@ -98,7 +99,7 @@
         for i in range(1, nh):
             hess = vertcat(hess, hessian(con_h_expr[i], r)[0])
 
-        constraint_fun_jac_tran_hess = Function(fun_name, [x, u], [con_h_expr_x, transpose(jac_x), hess])
+        constraint_fun_jac_tran_hess = Function(fun_name, [x, u, p], [con_h_expr_x, transpose(jac_x), hess])
 
         # generate C code
         if not os.path.exists('c_generated_code'):
@@ -117,7 +118,7 @@
 
         jac_x = jacobian(con_r_expr, x);
         fun_name = con_name + '_p_e_constraint'
-        constraint_residual_fun_jac_tran = Function(fun_name, [x, u], [con_r_expr, transpose(jac_x)])
+        constraint_residual_fun_jac_tran = Function(fun_name, [x, u, p], [con_r_expr, transpose(jac_x)])
 
         gen_dir = con_name + '_p_e_constraint'
         if not os.path.exists(gen_dir):
@@ -135,37 +136,5 @@
         # HESS2= HESS1+ mtimes(mtimes(Jr_tran_eval, hess_eval[3:6, 0:3]), transpose(Jr_tran_eval))
         # import pdb; pdb.set_trace()
         os.chdir('../..')
-=======
-    if type(p) is list:
-        # check that z is empty
-        if len(p) == 0:
-            np = 0
-            p = SX.sym('p', 0, 0)
-        else:
-            raise Exception('p is a non-empty list. It should be either an empty list or an SX object.')
-    else:
-        np = p.size()[0]
-
-    # set up functions to be exported
-    fun_name = con_name + suffix_name
-    # TODO(andrea): first output seems to be ignored in the C code
-    jac_x = jacobian(con_exp, x);
-    # jac_u = jacobian(con_exp, u);
-    constraint_fun_jac_tran = Function(fun_name, [x, u, p], [con_exp, transpose(jac_x)])
-
-    # generate C code
-    if not os.path.exists('c_generated_code'):
-        os.mkdir('c_generated_code')
-
-    os.chdir('c_generated_code')
-    gen_dir = con_name + suffix_name 
-    if not os.path.exists(gen_dir):
-        os.mkdir(gen_dir)
-    gen_dir_location = './' + gen_dir
-    os.chdir(gen_dir_location)
-    file_name = con_name + suffix_name
-    constraint_fun_jac_tran.generate(file_name, casadi_opts)
-    os.chdir('../..')
->>>>>>> f0135b25
 
     return
--- conflicted
+++ resolved
@@ -1,5 +1,3 @@
-<<<<<<< HEAD
-=======
 /*
  * Copyright 2019 Gianluca Frison, Dimitris Kouzoupis, Robin Verschueren,
  * Andrea Zanelli, Niels van Duijkeren, Jonathan Frey, Tommaso Sartor,
@@ -34,7 +32,6 @@
  */
 
 
->>>>>>> 74cd154c
 #ifndef {{ ocp.con_h.name }}_H_CONSTRAINT
 #define {{ ocp.con_h.name }}_H_CONSTRAINT
 

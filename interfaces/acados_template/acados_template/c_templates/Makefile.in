--- conflicted
+++ resolved
@@ -53,17 +53,10 @@
 {% endif %}
 {% if ocp.dims.nh > 0 %}
 OBJ+= {{ ocp.con_h.name }}_h_constraint/{{ ocp.con_h.name }}_h_constraint.o
-<<<<<<< HEAD
 {% endif %}
 {% if ocp.dims.nh_e > 0 %}
 OBJ+= {{ ocp.con_h_e.name }}_h_e_constraint/{{ ocp.con_h_e.name }}_h_e_constraint.o
 {% endif %}
-=======
-{% endif %}
-{% if ocp.dims.nh_e > 0 %}
-OBJ+= {{ ocp.con_h_e.name }}_h_e_constraint/{{ ocp.con_h_e.name }}_h_e_constraint.o
-{% endif %}
->>>>>>> 74cd154c
 OBJ+= acados_solver_{{ ocp.model.name }}.o
 
 INCLUDE_PATH = {{ ocp.acados_include_path }}
@@ -108,19 +101,11 @@
 	{% endif %}
 
 main:
-<<<<<<< HEAD
-	gcc $(ACADOS_FLAGS) -c main_{{ ocp.model.name}}.c -I $(INCLUDE_PATH)/blasfeo/include/ \
-	-I $(INCLUDE_PATH) -I $(INCLUDE_PATH)/acados/ -I $(INCLUDE_PATH)/qpOASES_e/
-
-solver:
-	gcc $(ACADOS_FLAGS) -c acados_solver_{{ ocp.model.name}}.c -I $(INCLUDE_PATH)/blasfeo/include/ \
-=======
 	gcc $(ACADOS_FLAGS) -c main_{{ ocp.model.name}}.c -I $(INCLUDE_PATH)/blasfeo/include/ -I $(INCLUDE_PATH)/hpipm/include/  \
 	-I $(INCLUDE_PATH) -I $(INCLUDE_PATH)/acados/ -I $(INCLUDE_PATH)/qpOASES_e/
 
 solver:
 	gcc $(ACADOS_FLAGS) -c acados_solver_{{ ocp.model.name}}.c -I $(INCLUDE_PATH)/blasfeo/include/ -I $(INCLUDE_PATH)/hpipm/include/  \
->>>>>>> 74cd154c
 	-I $(INCLUDE_PATH) -I $(INCLUDE_PATH)/acados/ -I $(INCLUDE_PATH)/qpOASES_e/
 
 example:
@@ -137,11 +122,7 @@
 	-I $(INCLUDE_PATH)/qpOASES_e/
 
 shared_lib: casadi_fun solver
-<<<<<<< HEAD
-	gcc $(ACADOS_FLAGS) -shared -o acados_solver_{{ ocp.model.name }}.so $(OBJ) -L $(LIB_PATH)/acados \
-=======
 	gcc $(ACADOS_FLAGS) -shared -o libacados_solver_{{ ocp.model.name }}.so $(OBJ) -L $(LIB_PATH)/acados \
->>>>>>> 74cd154c
 	-L $(LIB_PATH) \
 	-L $(LIB_PATH)/external/blasfeo \
 	-L $(LIB_PATH)/external/hpipm  \

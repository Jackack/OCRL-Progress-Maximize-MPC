%
% Copyright 2019 Gianluca Frison, Dimitris Kouzoupis, Robin Verschueren,
% Andrea Zanelli, Niels van Duijkeren, Jonathan Frey, Tommaso Sartor,
% Branimir Novoselnik, Rien Quirynen, Rezart Qelibari, Dang Doan,
% Jonas Koenemann, Yutao Chen, Tobias Schöls, Jonas Schlagenhauf, Moritz Diehl
%
% This file is part of acados.
%
% The 2-Clause BSD License
%
% Redistribution and use in source and binary forms, with or without
% modification, are permitted provided that the following conditions are met:
%
% 1. Redistributions of source code must retain the above copyright notice,
% this list of conditions and the following disclaimer.
%
% 2. Redistributions in binary form must reproduce the above copyright notice,
% this list of conditions and the following disclaimer in the documentation
% and/or other materials provided with the distribution.
%
% THIS SOFTWARE IS PROVIDED BY THE COPYRIGHT HOLDERS AND CONTRIBUTORS "AS IS"
% AND ANY EXPRESS OR IMPLIED WARRANTIES, INCLUDING, BUT NOT LIMITED TO, THE
% IMPLIED WARRANTIES OF MERCHANTABILITY AND FITNESS FOR A PARTICULAR PURPOSE
% ARE DISCLAIMED. IN NO EVENT SHALL THE COPYRIGHT HOLDER OR CONTRIBUTORS BE
% LIABLE FOR ANY DIRECT, INDIRECT, INCIDENTAL, SPECIAL, EXEMPLARY, OR
% CONSEQUENTIAL DAMAGES (INCLUDING, BUT NOT LIMITED TO, PROCUREMENT OF
% SUBSTITUTE GOODS OR SERVICES; LOSS OF USE, DATA, OR PROFITS; OR BUSINESS
% INTERRUPTION) HOWEVER CAUSED AND ON ANY THEORY OF LIABILITY, WHETHER IN
% CONTRACT, STRICT LIABILITY, OR TORT (INCLUDING NEGLIGENCE OR OTHERWISE)
% ARISING IN ANY WAY OUT OF THE USE OF THIS SOFTWARE, EVEN IF ADVISED OF THE
% POSSIBILITY OF SUCH DAMAGE.;
%

classdef acados_ocp < handle

    properties
        C_ocp
        C_ocp_ext_fun
        model_struct
        opts_struct
<<<<<<< HEAD
		acados_ocp_nlp_json
=======
        acados_ocp_nlp_json
>>>>>>> 6a35ac51
    end % properties



    methods


        function obj = acados_ocp(model, opts)
            obj.model_struct = model.model_struct;
            obj.opts_struct = opts.opts_struct;

<<<<<<< HEAD
			% TODO(andrea): this is temporary. later on the solver_config
			% object will separate from the OCP object
			
			model.acados_ocp_nlp_json.solver_config.qp_solver = upper(obj.opts_struct.qp_solver);
			model.acados_ocp_nlp_json.solver_config.integrator_type = upper(obj.opts_struct.sim_method);
			model.acados_ocp_nlp_json.solver_config.nlp_solver_type = upper(obj.opts_struct.nlp_solver);
			model.acados_ocp_nlp_json.dims.N = upper(obj.opts_struct.param_scheme_N);
			obj.acados_ocp_nlp_json = model.acados_ocp_nlp_json;
=======
            % TODO(andrea): this is temporary. later on the solver_config
            % object will separate from the OCP object
            
            model.acados_ocp_nlp_json.solver_config.qp_solver = upper(obj.opts_struct.qp_solver);
            model.acados_ocp_nlp_json.solver_config.integrator_type = upper(obj.opts_struct.sim_method);
            model.acados_ocp_nlp_json.solver_config.nlp_solver_type = upper(obj.opts_struct.nlp_solver);
            model.acados_ocp_nlp_json.dims.N = upper(obj.opts_struct.param_scheme_N);
            obj.acados_ocp_nlp_json = model.acados_ocp_nlp_json;
>>>>>>> 6a35ac51

            [~,~] = mkdir(obj.opts_struct.output_dir);
            addpath(obj.opts_struct.output_dir);

            % detect GNSF structure
            if (strcmp(obj.opts_struct.sim_method, 'irk_gnsf'))
                if (strcmp(obj.opts_struct.gnsf_detect_struct, 'true'))
                    obj.model_struct = detect_gnsf_structure(obj.model_struct);
                    generate_get_gnsf_structure(obj.model_struct, obj.opts_struct);
                else
                    obj.model_struct = get_gnsf_structure(obj.model_struct);
                end
            end

            % detect cost type
            if (strcmp(obj.model_struct.cost_type, 'auto'))
                obj.model_struct = detect_cost_type(obj.model_struct, 0);
            end
            if (strcmp(obj.model_struct.cost_type_e, 'auto'))
                obj.model_struct = detect_cost_type(obj.model_struct, 1);
            end


            % compile mex interface (without model dependency)
            if ( strcmp(obj.opts_struct.compile_interface, 'true') )
                compile_interface = true;
            elseif ( strcmp(obj.opts_struct.compile_interface, 'false') )
                compile_interface = false;
            elseif ( strcmp(obj.opts_struct.compile_interface, 'auto') )
                % check if mex interface exists already
                if is_octave()
                    mex_exists = exist( fullfile(obj.opts_struct.output_dir,...
                        '/ocp_create.mex'), 'file');
                else
                    mex_exists = exist( fullfile(obj.opts_struct.output_dir,...
                        '/ocp_create.mexa64'), 'file');
                end
                % check if mex interface is linked against external libs, like qpOASES,...
                if mex_exists
                    if ~isempty(strfind(obj.opts_struct.qp_solver,'qpoases'))
                        flag_file = fullfile(obj.opts_struct.output_dir, '_compiled_with_qpoases.txt');
                        compile_interface = ~exist(flag_file, 'file');
                    else
                        compile_interface = false;
                    end
                else
                    compile_interface = true;
                end
            else
                obj.model_struct.cost_type
                error('acados_ocp: field compile_interface is , supported values are: true, false, auto');
            end

            if ( compile_interface )
                ocp_compile_interface(obj.opts_struct);
            end

            % create C object
            obj.C_ocp = ocp_create(obj.model_struct, obj.opts_struct);

            % generate and compile casadi functions
            if (strcmp(obj.opts_struct.codgen_model, 'true'))
                ocp_generate_casadi_ext_fun(obj.model_struct, obj.opts_struct);
            end

            obj.C_ocp_ext_fun = ocp_create_ext_fun();

            % compile mex with model dependency & set pointers for external functions in model
            obj.C_ocp_ext_fun = ocp_set_ext_fun(obj.C_ocp, obj.C_ocp_ext_fun, obj.model_struct, obj.opts_struct);

            % precompute
            ocp_precompute(obj.C_ocp);

        end


        function solve(obj)
            ocp_solve(obj.C_ocp);
        end



<<<<<<< HEAD
		function generate_c_code(obj)
			% generate C code for CasADi functions
			if (strcmp(obj.model_struct.dyn_type, 'explicit'))
				acados_template_mex.generate_c_code_explicit_ode(obj.acados_ocp_nlp_json.model);
			elseif (strcmp(obj.model_struct.dyn_type, 'implicit'))
				if (strcmp(obj.opts_struct.sim_method, 'irk'))
					opts.generate_hess = 1;
					acados_template_mex.generate_c_code_implicit_ode(obj.acados_ocp_nlp_json.model, opts);
				end
			end

			
			% set include and lib path
			acados_folder = getenv('ACADOS_INSTALL_DIR');
			obj.acados_ocp_nlp_json.acados_include_path = [acados_folder, '/include'];
			obj.acados_ocp_nlp_json.acados_lib_path = [acados_folder, '/lib'];
			% strip non-numerical data
			
			% model
			model.name = obj.acados_ocp_nlp_json.model.name;
			
			obj.acados_ocp_nlp_json.model = [];
			obj.acados_ocp_nlp_json.model = model;
			
			con_h.name = obj.acados_ocp_nlp_json.con_h.name;
			
			obj.acados_ocp_nlp_json.con_h = [];
			obj.acados_ocp_nlp_json.con_h = con_h;
			
			con_h_e.name = obj.acados_ocp_nlp_json.con_h_e.name;
			
			obj.acados_ocp_nlp_json.con_h_e = [];
			obj.acados_ocp_nlp_json.con_h_e = con_h_e;
			
			con_p.name = obj.acados_ocp_nlp_json.con_p.name;
			
			obj.acados_ocp_nlp_json.con_p = [];
			obj.acados_ocp_nlp_json.con_p = con_p;
			
			con_p_e.name = obj.acados_ocp_nlp_json.con_p_e.name;
			
			obj.acados_ocp_nlp_json.con_p_e = [];
			obj.acados_ocp_nlp_json.con_p_e = con_p_e;
			
			% post process numerical data (mostly cast scalars to 1-dimensional cells)
			constr = obj.acados_ocp_nlp_json.constraints;
			%props = properties(constr);
			props = fieldnames(constr);
			for iprop = 1:length(props)
				thisprop = props{iprop};
				%%%Add logic here if you want to work with select properties
				thisprop_value = constr.(thisprop);
				%%%Add logic here if you want to do something based on the property's value
				if size(thisprop_value) == [1 1]
					constr.(thisprop) = num2cell(constr.(thisprop));
				end
			end
			obj.acados_ocp_nlp_json.constraints = constr;
			
			cost = obj.acados_ocp_nlp_json.cost;
			%props = properties(cost);
			props = fieldnames(cost);
			for iprop = 1:length(props)
				thisprop = props{iprop};
				%%%Add logic here if you want to work with select properties
				thisprop_value = cost.(thisprop);
				%%%Add logic here if you want to do something based on the property's value
				if norm(size(thisprop_value) - [1, 1]) == 0
					cost.(thisprop) = num2cell(cost.(thisprop));
				end
			end
			obj.acados_ocp_nlp_json.cost = cost;
			
			% load JSON layout
			acados_folder = getenv('ACADOS_INSTALL_DIR');

			acados_layout = jsondecode(fileread([acados_folder,...
                '/interfaces/acados_template/acados_template/acados_layout.json']));

			dims = obj.acados_ocp_nlp_json.dims;
			% reshape constraints
			constr = obj.acados_ocp_nlp_json.constraints;
			constr_l = acados_layout.constraints;
			fields = fieldnames(constr_l);
			for i = 1:numel(fields)
				if strcmp(constr_l.(fields{i}){1}, 'ndarray')
					if length(constr_l.(fields{i}){2}) == 1
						this_dims = [dims.(constr_l.(fields{i}){2}{1}), 1];
					else
						this_dims = [dims.(constr_l.(fields{i}){2}{1}), dims.(constr_l.(fields{i}){2}{1})];
					end
					constr.(fields{i}) = reshape(constr.(fields{i}), this_dims);
				end
			end
			obj.acados_ocp_nlp_json.constraints = constr;
			
			% reshape cost
			cost = obj.acados_ocp_nlp_json.cost;
			cost_l = acados_layout.cost;
			fields = fieldnames(cost_l);
			for i = 1:numel(fields)
				if strcmp(cost_l.(fields{i}){1}, 'ndarray')
					if length(cost_l.(fields{i}){2}) == 1
						this_dims = [dims.(cost_l.(fields{i}){2}{1}), 1];
					else
						this_dims = [dims.(cost_l.(fields{i}){2}{1}), dims.(cost_l.(fields{i}){2}{2})];
					end
					cost.(fields{i}) = reshape(cost.(fields{i}), this_dims);
					% convert 1-dimensional arrays to cells
					if length(cost_l.(fields{i}){2}) == 2 && (this_dims(1) == 1 || this_dims(2) == 1)
						field_as_cell = {};
						for j = 1:max(this_dims(1), this_dims(2))
							field_as_cell{end+1} = num2cell(cost.(fields{i})(j));
						end
						cost.(fields{i}) = field_as_cell;
					end
				end
			end
			obj.acados_ocp_nlp_json.cost = cost;
			
			% dump JSON file
			json_string = jsonencode(obj.acados_ocp_nlp_json);
			fid = fopen('acados_ocp_nlp.json', 'w');
			if fid == -1, error('Cannot create JSON file'); end
			fwrite(fid, json_string, 'char');
			fclose(fid);
			% render templated C code
			% old call (Python + Jinja)
            % acados_template_mex.generate_solver('acados_ocp_nlp.json', '/home/andrea/.acados_t/bin/python3')
            acados_template_mex.generate_solver_matlab('acados_ocp_nlp.json')
		end
=======
        function generate_c_code(obj)
            ocp_generate_c_code(obj)
        end
>>>>>>> 6a35ac51




        function eval_param_sens(obj, field, stage, index)
            ocp_eval_param_sens(obj.C_ocp, field, stage, index);
        end


        function set(varargin)
            if nargin==3
                obj = varargin{1};
                field = varargin{2};
                value = varargin{3};
                ocp_set(obj.model_struct, obj.opts_struct, obj.C_ocp, obj.C_ocp_ext_fun, field, value);
            elseif nargin==4
                obj = varargin{1};
                field = varargin{2};
                value = varargin{3};
                stage = varargin{4};
                ocp_set(obj.model_struct, obj.opts_struct, obj.C_ocp, obj.C_ocp_ext_fun, field, value, stage);
            else
                disp('acados_ocp.set: wrong number of input arguments (2 or 3 allowed)');
            end
        end



        function value = get(varargin)
            if nargin==2
                obj = varargin{1};
                field = varargin{2};
                value = ocp_get(obj.C_ocp, field);
            elseif nargin==3
                obj = varargin{1};
                field = varargin{2};
                stage = varargin{3};
                value = ocp_get(obj.C_ocp, field, stage);
            else
                disp('acados_ocp.get: wrong number of input arguments (1 or 2 allowed)');
            end
        end



        function print(varargin)
            if nargin < 2
                field = 'stat';
            else
                field = varargin{2};
            end

            obj = varargin{1};
            ocp_solver_string = obj.opts_struct.nlp_solver;

            if strcmp(field, 'stat')
                stat = obj.get('stat');
                if strcmp(ocp_solver_string, 'sqp')
                    fprintf('\niter\tres_stat\tres_eq\t\tres_ineq\tres_comp\tqp_stat\tqp_iter');
                    if size(stat,2)>7
                        fprintf('\tqp_res_stat\tqp_res_eq\tqp_res_ineq\tqp_res_comp');
                    end
                    fprintf('\n');
                    for jj=1:size(stat,1)
                        fprintf('%d\t%e\t%e\t%e\t%e\t%d\t%d', stat(jj,1), stat(jj,2), stat(jj,3), stat(jj,4), stat(jj,5), stat(jj,6), stat(jj,7));
                        if size(stat,2)>7
                            fprintf('\t%e\t%e\t%e\t%e', stat(jj,8), stat(jj,9), stat(jj,10), stat(jj,11));
                        end
                        fprintf('\n');
                    end
                    fprintf('\n');
                elseif strcmp(ocp_solver_string, 'sqp_rti')
                    fprintf('\niter\tqp_status\tqp_iter\n');
                    for jj=1:size(stat,1)
                        fprintf('%d\t%d\t\t%d', stat(jj,1), stat(jj,2), stat(jj,3));
                        fprintf('\n');
                    end
                end

            else
                fprintf('unsupported field in function print of acados_ocp, got %s', field);
                keyboard
            end

        end


        function delete(obj)
            if ~isempty(obj.C_ocp_ext_fun)
                ocp_destroy_ext_fun(obj.model_struct, obj.C_ocp, obj.C_ocp_ext_fun);
            end
            if ~isempty(obj.C_ocp) 
                ocp_destroy(obj.C_ocp);
            end
        end


    end % methods



end % class
<|MERGE_RESOLUTION|>--- conflicted
+++ resolved
@@ -38,11 +38,7 @@
         C_ocp_ext_fun
         model_struct
         opts_struct
-<<<<<<< HEAD
-		acados_ocp_nlp_json
-=======
         acados_ocp_nlp_json
->>>>>>> 6a35ac51
     end % properties
 
 
@@ -54,16 +50,6 @@
             obj.model_struct = model.model_struct;
             obj.opts_struct = opts.opts_struct;
 
-<<<<<<< HEAD
-			% TODO(andrea): this is temporary. later on the solver_config
-			% object will separate from the OCP object
-			
-			model.acados_ocp_nlp_json.solver_config.qp_solver = upper(obj.opts_struct.qp_solver);
-			model.acados_ocp_nlp_json.solver_config.integrator_type = upper(obj.opts_struct.sim_method);
-			model.acados_ocp_nlp_json.solver_config.nlp_solver_type = upper(obj.opts_struct.nlp_solver);
-			model.acados_ocp_nlp_json.dims.N = upper(obj.opts_struct.param_scheme_N);
-			obj.acados_ocp_nlp_json = model.acados_ocp_nlp_json;
-=======
             % TODO(andrea): this is temporary. later on the solver_config
             % object will separate from the OCP object
             
@@ -72,7 +58,6 @@
             model.acados_ocp_nlp_json.solver_config.nlp_solver_type = upper(obj.opts_struct.nlp_solver);
             model.acados_ocp_nlp_json.dims.N = upper(obj.opts_struct.param_scheme_N);
             obj.acados_ocp_nlp_json = model.acados_ocp_nlp_json;
->>>>>>> 6a35ac51
 
             [~,~] = mkdir(obj.opts_struct.output_dir);
             addpath(obj.opts_struct.output_dir);
@@ -155,143 +140,9 @@
 
 
 
-<<<<<<< HEAD
-		function generate_c_code(obj)
-			% generate C code for CasADi functions
-			if (strcmp(obj.model_struct.dyn_type, 'explicit'))
-				acados_template_mex.generate_c_code_explicit_ode(obj.acados_ocp_nlp_json.model);
-			elseif (strcmp(obj.model_struct.dyn_type, 'implicit'))
-				if (strcmp(obj.opts_struct.sim_method, 'irk'))
-					opts.generate_hess = 1;
-					acados_template_mex.generate_c_code_implicit_ode(obj.acados_ocp_nlp_json.model, opts);
-				end
-			end
-
-			
-			% set include and lib path
-			acados_folder = getenv('ACADOS_INSTALL_DIR');
-			obj.acados_ocp_nlp_json.acados_include_path = [acados_folder, '/include'];
-			obj.acados_ocp_nlp_json.acados_lib_path = [acados_folder, '/lib'];
-			% strip non-numerical data
-			
-			% model
-			model.name = obj.acados_ocp_nlp_json.model.name;
-			
-			obj.acados_ocp_nlp_json.model = [];
-			obj.acados_ocp_nlp_json.model = model;
-			
-			con_h.name = obj.acados_ocp_nlp_json.con_h.name;
-			
-			obj.acados_ocp_nlp_json.con_h = [];
-			obj.acados_ocp_nlp_json.con_h = con_h;
-			
-			con_h_e.name = obj.acados_ocp_nlp_json.con_h_e.name;
-			
-			obj.acados_ocp_nlp_json.con_h_e = [];
-			obj.acados_ocp_nlp_json.con_h_e = con_h_e;
-			
-			con_p.name = obj.acados_ocp_nlp_json.con_p.name;
-			
-			obj.acados_ocp_nlp_json.con_p = [];
-			obj.acados_ocp_nlp_json.con_p = con_p;
-			
-			con_p_e.name = obj.acados_ocp_nlp_json.con_p_e.name;
-			
-			obj.acados_ocp_nlp_json.con_p_e = [];
-			obj.acados_ocp_nlp_json.con_p_e = con_p_e;
-			
-			% post process numerical data (mostly cast scalars to 1-dimensional cells)
-			constr = obj.acados_ocp_nlp_json.constraints;
-			%props = properties(constr);
-			props = fieldnames(constr);
-			for iprop = 1:length(props)
-				thisprop = props{iprop};
-				%%%Add logic here if you want to work with select properties
-				thisprop_value = constr.(thisprop);
-				%%%Add logic here if you want to do something based on the property's value
-				if size(thisprop_value) == [1 1]
-					constr.(thisprop) = num2cell(constr.(thisprop));
-				end
-			end
-			obj.acados_ocp_nlp_json.constraints = constr;
-			
-			cost = obj.acados_ocp_nlp_json.cost;
-			%props = properties(cost);
-			props = fieldnames(cost);
-			for iprop = 1:length(props)
-				thisprop = props{iprop};
-				%%%Add logic here if you want to work with select properties
-				thisprop_value = cost.(thisprop);
-				%%%Add logic here if you want to do something based on the property's value
-				if norm(size(thisprop_value) - [1, 1]) == 0
-					cost.(thisprop) = num2cell(cost.(thisprop));
-				end
-			end
-			obj.acados_ocp_nlp_json.cost = cost;
-			
-			% load JSON layout
-			acados_folder = getenv('ACADOS_INSTALL_DIR');
-
-			acados_layout = jsondecode(fileread([acados_folder,...
-                '/interfaces/acados_template/acados_template/acados_layout.json']));
-
-			dims = obj.acados_ocp_nlp_json.dims;
-			% reshape constraints
-			constr = obj.acados_ocp_nlp_json.constraints;
-			constr_l = acados_layout.constraints;
-			fields = fieldnames(constr_l);
-			for i = 1:numel(fields)
-				if strcmp(constr_l.(fields{i}){1}, 'ndarray')
-					if length(constr_l.(fields{i}){2}) == 1
-						this_dims = [dims.(constr_l.(fields{i}){2}{1}), 1];
-					else
-						this_dims = [dims.(constr_l.(fields{i}){2}{1}), dims.(constr_l.(fields{i}){2}{1})];
-					end
-					constr.(fields{i}) = reshape(constr.(fields{i}), this_dims);
-				end
-			end
-			obj.acados_ocp_nlp_json.constraints = constr;
-			
-			% reshape cost
-			cost = obj.acados_ocp_nlp_json.cost;
-			cost_l = acados_layout.cost;
-			fields = fieldnames(cost_l);
-			for i = 1:numel(fields)
-				if strcmp(cost_l.(fields{i}){1}, 'ndarray')
-					if length(cost_l.(fields{i}){2}) == 1
-						this_dims = [dims.(cost_l.(fields{i}){2}{1}), 1];
-					else
-						this_dims = [dims.(cost_l.(fields{i}){2}{1}), dims.(cost_l.(fields{i}){2}{2})];
-					end
-					cost.(fields{i}) = reshape(cost.(fields{i}), this_dims);
-					% convert 1-dimensional arrays to cells
-					if length(cost_l.(fields{i}){2}) == 2 && (this_dims(1) == 1 || this_dims(2) == 1)
-						field_as_cell = {};
-						for j = 1:max(this_dims(1), this_dims(2))
-							field_as_cell{end+1} = num2cell(cost.(fields{i})(j));
-						end
-						cost.(fields{i}) = field_as_cell;
-					end
-				end
-			end
-			obj.acados_ocp_nlp_json.cost = cost;
-			
-			% dump JSON file
-			json_string = jsonencode(obj.acados_ocp_nlp_json);
-			fid = fopen('acados_ocp_nlp.json', 'w');
-			if fid == -1, error('Cannot create JSON file'); end
-			fwrite(fid, json_string, 'char');
-			fclose(fid);
-			% render templated C code
-			% old call (Python + Jinja)
-            % acados_template_mex.generate_solver('acados_ocp_nlp.json', '/home/andrea/.acados_t/bin/python3')
-            acados_template_mex.generate_solver_matlab('acados_ocp_nlp.json')
-		end
-=======
         function generate_c_code(obj)
             ocp_generate_c_code(obj)
         end
->>>>>>> 6a35ac51
 
 
 

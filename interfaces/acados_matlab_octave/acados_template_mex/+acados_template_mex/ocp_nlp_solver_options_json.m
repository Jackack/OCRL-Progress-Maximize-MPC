%
% Copyright 2019 Gianluca Frison, Dimitris Kouzoupis, Robin Verschueren,
% Andrea Zanelli, Niels van Duijkeren, Jonathan Frey, Tommaso Sartor,
% Branimir Novoselnik, Rien Quirynen, Rezart Qelibari, Dang Doan,
% Jonas Koenemann, Yutao Chen, Tobias Schöls, Jonas Schlagenhauf, Moritz Diehl
%
% This file is part of acados.
%
% The 2-Clause BSD License
%
% Redistribution and use in source and binary forms, with or without
% modification, are permitted provided that the following conditions are met:
%
% 1. Redistributions of source code must retain the above copyright notice,
% this list of conditions and the following disclaimer.
%
% 2. Redistributions in binary form must reproduce the above copyright notice,
% this list of conditions and the following disclaimer in the documentation
% and/or other materials provided with the distribution.
%
% THIS SOFTWARE IS PROVIDED BY THE COPYRIGHT HOLDERS AND CONTRIBUTORS "AS IS"
% AND ANY EXPRESS OR IMPLIED WARRANTIES, INCLUDING, BUT NOT LIMITED TO, THE
% IMPLIED WARRANTIES OF MERCHANTABILITY AND FITNESS FOR A PARTICULAR PURPOSE
% ARE DISCLAIMED. IN NO EVENT SHALL THE COPYRIGHT HOLDER OR CONTRIBUTORS BE
% LIABLE FOR ANY DIRECT, INDIRECT, INCIDENTAL, SPECIAL, EXEMPLARY, OR
% CONSEQUENTIAL DAMAGES (INCLUDING, BUT NOT LIMITED TO, PROCUREMENT OF
% SUBSTITUTE GOODS OR SERVICES; LOSS OF USE, DATA, OR PROFITS; OR BUSINESS
% INTERRUPTION) HOWEVER CAUSED AND ON ANY THEORY OF LIABILITY, WHETHER IN
% CONTRACT, STRICT LIABILITY, OR TORT (INCLUDING NEGLIGENCE OR OTHERWISE)
% ARISING IN ANY WAY OUT OF THE USE OF THIS SOFTWARE, EVEN IF ADVISED OF THE
% POSSIBILITY OF SUCH DAMAGE.;
%

classdef ocp_nlp_solver_options_json < handle
    properties
        qp_solver              %  qp solver to be used in the NLP solver
        hessian_approx         %  hessian approximation
        integrator_type        %  integrator type
        tf                     %  prediction horizon
        Tsim
        time_steps
        nlp_solver_type        %  NLP solver
        sim_method_num_steps   %  number of steps in integrator
        sim_method_num_stages  %  size of butcher tableau
        sim_method_newton_iter
        nlp_solver_max_iter
        qp_solver_cond_N
        nlp_solver_tol_stat
        nlp_solver_tol_eq
        nlp_solver_tol_ineq
        nlp_solver_tol_comp
        nlp_solver_step_length
        qp_solver_iter_max
        print_level
<<<<<<< HEAD
        initialize_t_slacks
=======
        levenberg_marquardt
>>>>>>> aa904981
    end
    methods
        function obj = ocp_nlp_solver_options_json()
            obj.qp_solver       = 'PARTIAL_CONDENSING_HPIPM';
            obj.hessian_approx  = 'GAUSS_NEWTON';
            obj.integrator_type = 'ERK';
            obj.tf              = [];
            obj.Tsim              = [];
            obj.nlp_solver_type = 'SQP_RTI';
            obj.sim_method_num_steps = 1;
            obj.sim_method_num_stages = 2;
            obj.sim_method_newton_iter = 3;
            obj.nlp_solver_max_iter = 50;
            obj.qp_solver_cond_N = [];
            obj.nlp_solver_step_length = 1.0;
            obj.qp_solver_iter_max = [];
            obj.print_level = 0;
            obj.time_steps = [];
<<<<<<< HEAD
            obj.initialize_t_slacks = 0;
=======
            obj.levenberg_marquardt = 0.0;
>>>>>>> aa904981
        end
    end
end<|MERGE_RESOLUTION|>--- conflicted
+++ resolved
@@ -52,11 +52,8 @@
         nlp_solver_step_length
         qp_solver_iter_max
         print_level
-<<<<<<< HEAD
         initialize_t_slacks
-=======
         levenberg_marquardt
->>>>>>> aa904981
     end
     methods
         function obj = ocp_nlp_solver_options_json()
@@ -75,11 +72,8 @@
             obj.qp_solver_iter_max = [];
             obj.print_level = 0;
             obj.time_steps = [];
-<<<<<<< HEAD
             obj.initialize_t_slacks = 0;
-=======
             obj.levenberg_marquardt = 0.0;
->>>>>>> aa904981
         end
     end
 end
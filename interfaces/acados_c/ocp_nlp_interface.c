/*
 *    This file is part of acados.
 *
 *    acados is free software; you can redistribute it and/or
 *    modify it under the terms of the GNU Lesser General Public
 *    License as published by the Free Software Foundation; either
 *    version 3 of the License, or (at your option) any later version.
 *
 *    acados is distributed in the hope that it will be useful,
 *    but WITHOUT ANY WARRANTY; without even the implied warranty of
 *    MERCHANTABILITY or FITNESS FOR A PARTICULAR PURPOSE.  See the GNU
 *    Lesser General Public License for more details.
 *
 *    You should have received a copy of the GNU Lesser General Public
 *    License along with acados; if not, write to the Free Software Foundation,
 *    Inc., 51 Franklin Street, Fifth Floor, Boston, MA  02110-1301  USA
 *
 */

#include "acados_c/ocp_nlp_interface.h"

// external
#include <assert.h>
#include <stdio.h>
#include <stdlib.h>
#include <string.h>
#include <ctype.h>

#include "acados/ocp_nlp/ocp_nlp_cost_external.h"
#include "acados/ocp_nlp/ocp_nlp_cost_ls.h"
#include "acados/ocp_nlp/ocp_nlp_cost_nls.h"
#include "acados/ocp_nlp/ocp_nlp_dynamics_cont.h"
#include "acados/ocp_nlp/ocp_nlp_dynamics_disc.h"
#include "acados/ocp_nlp/ocp_nlp_constraints_bgh.h"
#include "acados/ocp_nlp/ocp_nlp_constraints_bghp.h"
#include "acados/ocp_nlp/ocp_nlp_reg_conv.h"
#include "acados/ocp_nlp/ocp_nlp_reg_mirror.h"
#include "acados/ocp_nlp/ocp_nlp_sqp.h"
#include "acados/ocp_nlp/ocp_nlp_sqp_rti.h"
#include "acados/utils/mem.h"



int ocp_nlp_plan_calculate_size(int N)
{
    int bytes = sizeof(ocp_nlp_solver_plan);
    bytes += N * sizeof(sim_solver_plan);
    bytes += (N + 1) * sizeof(ocp_nlp_cost_t);
    bytes += N * sizeof(ocp_nlp_dynamics_t);
    bytes += (N+1) * sizeof(ocp_nlp_constraints_t);
    return bytes;
}



ocp_nlp_solver_plan *ocp_nlp_plan_assign(int N, void *raw_memory)
{
    int ii;

    char *c_ptr = (char *) raw_memory;

    ocp_nlp_solver_plan *plan = (ocp_nlp_solver_plan *) c_ptr;
    c_ptr += sizeof(ocp_nlp_solver_plan);

    plan->sim_solver_plan = (sim_solver_plan *) c_ptr;
    c_ptr += N * sizeof(sim_solver_plan);

    plan->nlp_cost = (ocp_nlp_cost_t *) c_ptr;
    c_ptr += (N + 1) * sizeof(ocp_nlp_cost_t);

    plan->nlp_dynamics = (ocp_nlp_dynamics_t *) c_ptr;
    c_ptr += N * sizeof(ocp_nlp_dynamics_t);

    plan->nlp_constraints = (ocp_nlp_constraints_t *) c_ptr;
    c_ptr += (N + 1) * sizeof(ocp_nlp_constraints_t);

    // initialize to default value !=0 to detect empty plans
    for (ii=0; ii <= N; ii++)
        plan->nlp_cost[ii] = 100;
    for (ii=0; ii < N; ii++)
        plan->nlp_dynamics[ii] = 100;
    for (ii=0; ii <= N; ii++)
        plan->nlp_constraints[ii] = 100;

    // TODO(all): fix assert
    // assert( 0 == 0);

    return plan;
}



void ocp_nlp_plan_initialize_default(int N, ocp_nlp_solver_plan *plan)
{
<<<<<<< HEAD
    plan->nlp_solver = SQP_GN;
    plan->regularization = NO_REGULARIZATION;
=======
    plan->nlp_solver = SQP;
>>>>>>> 4550b73d
    for (int ii = 0; ii <= N; ii++)
    {
        plan->nlp_cost[ii] = NONLINEAR_LS;
        if (ii < N)
        {
            plan->sim_solver_plan[ii].sim_solver = ERK;
        }
    }
}



ocp_nlp_solver_plan *ocp_nlp_plan_create(int N)
{
    int bytes = ocp_nlp_plan_calculate_size(N);
    void *ptr = acados_malloc(bytes, 1);

    ocp_nlp_solver_plan *plan = ocp_nlp_plan_assign(N, ptr);

    ocp_nlp_plan_initialize_default(N, plan);

    return plan;
}



static ocp_nlp_reg_config *ocp_nlp_reg_config_create(ocp_nlp_reg_t plan)
{
    int size = ocp_nlp_reg_config_calculate_size();
    ocp_nlp_reg_config *config = malloc(size);

    switch (plan)
    {
        case NO_REGULARIZATION:
            free(config);
            config = NULL;
            break;
        case MIRROR:
            ocp_nlp_reg_mirror_config_initialize_default(config);
            break;
        case CONVEXIFICATION:
            ocp_nlp_reg_conv_config_initialize_default(config);
            break;
        default:
            printf("Regularization not available!\n");
            exit(1);
    }

    return config;
}



// TODO(dimitris): this leaks memory! Either provide free config or calculate size should be nested
ocp_nlp_solver_config *ocp_nlp_config_create(ocp_nlp_solver_plan plan, int N)
{
    int bytes = ocp_nlp_solver_config_calculate_size(N);
    void *config_mem = calloc(1, bytes);
    ocp_nlp_solver_config *config = ocp_nlp_solver_config_assign(N, config_mem);

    if (plan.nlp_solver == SQP)
    {
        ocp_nlp_sqp_config_initialize_default(config);
    }
    else if (plan.nlp_solver == SQP_RTI)
    {
        ocp_nlp_sqp_rti_config_initialize_default(config);
    }
    else
    {
        printf("Solver not available!\n");
        exit(1);
    }

    // QP solver
    config->qp_solver = ocp_qp_config_create(plan.ocp_qp_solver_plan);

    config->regularization = ocp_nlp_reg_config_create(plan.regularization);

    // cost
    for (int i = 0; i <= N; ++i)
    {
        switch (plan.nlp_cost[i])
        {
            case LINEAR_LS:
                ocp_nlp_cost_ls_config_initialize_default(config->cost[i]);
                break;
            case NONLINEAR_LS:
                ocp_nlp_cost_nls_config_initialize_default(config->cost[i]);
                break;
            case EXTERNALLY_PROVIDED:
                ocp_nlp_cost_external_config_initialize_default(config->cost[i]);
                break;
            case 100:
                printf("\nForgot to plan cost?\n\n");
                exit(1);
            default:
                printf("Cost not available!\n");
                exit(1);
        }
    }

    // Dynamics
    for (int i = 0; i < N; ++i)
    {
        switch (plan.nlp_dynamics[i])
        {
            case CONTINUOUS_MODEL:
                ocp_nlp_dynamics_cont_config_initialize_default(config->dynamics[i]);
                config->dynamics[i]->sim_solver = sim_config_create(plan.sim_solver_plan[i]);
                break;
            case DISCRETE_MODEL:
                ocp_nlp_dynamics_disc_config_initialize_default(config->dynamics[i]);
                break;
            case 100:
                printf("\nForgot to plan dynamics?\n\n");
                exit(1);
            default:
                printf("Dynamics not available!\n");
                exit(1);
        }
    }

    // Constraints
    for (int i = 0; i <= N; ++i)
    {
        switch (plan.nlp_constraints[i])
        {
            case BGH:
                ocp_nlp_constraints_bgh_config_initialize_default(config->constraints[i]);
                break;
            case BGHP:
                ocp_nlp_constraints_bghp_config_initialize_default(config->constraints[i]);
                break;
            case 100:
                printf("\nForgot to plan constraints?\n\n");
                exit(1);
            default:
                printf("\nConstraint not available!\n\n");
                exit(1);
        }
    }

    return config;
}



ocp_nlp_dims *ocp_nlp_dims_create(void *config_)
{
    ocp_nlp_solver_config *config = config_;

    int bytes = ocp_nlp_dims_calculate_size(config);

    void *ptr = calloc(1, bytes);

    ocp_nlp_dims *dims = ocp_nlp_dims_assign(config, ptr);

    return dims;
}



ocp_nlp_in *ocp_nlp_in_create(ocp_nlp_solver_config *config, ocp_nlp_dims *dims)
{
    int bytes = ocp_nlp_in_calculate_size(config, dims);

    void *ptr = calloc(1, bytes);

    ocp_nlp_in *nlp_in = ocp_nlp_in_assign(config, dims, ptr);

    return nlp_in;
}



int nlp_set_model_in_stage(ocp_nlp_solver_config *config, ocp_nlp_in *in, int stage,
                           const char *fun_type, void *fun_ptr)
{
    // NOTE(giaf) @dimitris, how do we do it with discrete model dynamics ?
    sim_solver_config *sim_config = config->dynamics[stage]->sim_solver;
    ocp_nlp_dynamics_cont_model *dynamics = in->dynamics[stage];

    int status = sim_set_model_internal(sim_config, dynamics->sim_model, fun_type, fun_ptr);

    return status;
}



int nlp_bounds_bgh_set(ocp_nlp_constraints_bgh_dims *dims, ocp_nlp_constraints_bgh_model *model,
                       const char *identifier, double *values)
{
    int status = 0;
    char key[MAX_STR_LEN];

    if (!dims || !model || !identifier || !values) return status;

    int nb = dims->nb;
    int ng = dims->ng;
    int nh = dims->nh;
    int ns = dims->ns;

    strcpy(key, identifier);
    for (int i = 0; key[i]; i++) key[i] = tolower(key[i]);

    if (strcmp(key, "lb") == 0)
    {
        blasfeo_pack_dvec(nb, values, &model->d, 0);
        status = 1;
    }
    else if (strcmp(key, "ub") == 0)
    {
        blasfeo_pack_dvec(nb, values, &model->d, nb+ng+nh);
        status = 1;
    }
    else if (strcmp(key, "lg") == 0)
    {
        blasfeo_pack_dvec(ng, values, &model->d, nb);
        status = 1;
    }
    else if (strcmp(key, "ug") == 0)
    {
        blasfeo_pack_dvec(ng, values, &model->d, 2*nb+ng+nh);
        status = 1;
    }
    else if (strcmp(key, "lh") == 0)
    {
        blasfeo_pack_dvec(nh, values, &model->d, nb+ng);
        status = 1;
    }
    else if (strcmp(key, "uh") == 0)
    {
        blasfeo_pack_dvec(nh, values, &model->d, 2*nb+2*ng+nh);
        status = 1;
    }
    else if (strcmp(key, "ls") == 0)
    {
        blasfeo_pack_dvec(ns, values, &model->d, 2*nb+2*ng+2*nh);
        status = 1;
    }
    else if (strcmp(key, "us") == 0)
    {
        blasfeo_pack_dvec(ns, values, &model->d, 2*nb+2*ng+2*nh+ns);
        status = 1;
    }
    else
    {
        printf("Array identifier not implemented!\n");
    }

    return status;
}



int nlp_bounds_bgh_get(ocp_nlp_constraints_bgh_dims *dims, ocp_nlp_constraints_bgh_model *model,
                       const char *identifier, double *values)
{
    int status = 0;
    char key[MAX_STR_LEN];

    if (!dims || !model || !identifier || !values) return status;

    int nb = dims->nb;
    int ng = dims->ng;
    int nh = dims->nh;
    int ns = dims->ns;

    strcpy(key, identifier);
    for (int i = 0; key[i]; i++) key[i] = tolower(key[i]);

    if (strcmp(key, "lb") == 0)
    {
        blasfeo_unpack_dvec(nb, &model->d, 0, values);
        status = 1;
    }
    else if (strcmp(key, "ub") == 0)
    {
        blasfeo_unpack_dvec(nb, &model->d, nb+ng+nh, values);
        status = 1;
    }
    else if (strcmp(key, "lg") == 0)
    {
        blasfeo_unpack_dvec(ng, &model->d, nb, values);
        status = 1;
    }
    else if (strcmp(key, "ug") == 0)
    {
        blasfeo_unpack_dvec(ng, &model->d, 2*nb+ng+nh, values);
        status = 1;
    }
    else if (strcmp(key, "lh") == 0)
    {
        blasfeo_unpack_dvec(nh, &model->d, nb+ng, values);
        status = 1;
    }
    else if (strcmp(key, "uh") == 0)
    {
        blasfeo_unpack_dvec(nh, &model->d, 2*nb+2*ng+nh, values);
        status = 1;
    }
    else if (strcmp(key, "ls") == 0)
    {
        blasfeo_unpack_dvec(ns, &model->d, 2*nb+2*ng+2*nh, values);
        status = 1;
    }
    else if (strcmp(key, "us") == 0)
    {
        blasfeo_unpack_dvec(ns, &model->d, 2*nb+2*ng+2*nh+ns, values);
        status = 1;
    }
    else
    {
        printf("Array identifier not implemented!\n");
    }

    return status;
}



ocp_nlp_out *ocp_nlp_out_create(ocp_nlp_solver_config *config, ocp_nlp_dims *dims)
{
    int bytes = ocp_nlp_out_calculate_size(config, dims);

    void *ptr = calloc(1, bytes);

    ocp_nlp_out *nlp_out = ocp_nlp_out_assign(config, dims, ptr);

    // initialize to zeros
    for (int ii = 0; ii <= dims->N; ++ii)
        blasfeo_dvecse(dims->qp_solver->nu[ii] + dims->qp_solver->nx[ii], 0.0, nlp_out->ux + ii, 0);

    return nlp_out;
}



void *ocp_nlp_opts_create(ocp_nlp_solver_config *config, ocp_nlp_dims *dims)
{
    int bytes = config->opts_calculate_size(config, dims);

    void *ptr = calloc(1, bytes);

    void *opts = config->opts_assign(config, dims, ptr);

    config->opts_initialize_default(config, dims, opts);

    return opts;
}



int ocp_nlp_calculate_size(ocp_nlp_solver_config *config, ocp_nlp_dims *dims, void *opts_)
{
    int bytes = sizeof(ocp_nlp_solver);

    bytes += config->memory_calculate_size(config, dims, opts_);
    bytes += config->workspace_calculate_size(config, dims, opts_);

    return bytes;
}



ocp_nlp_solver *ocp_nlp_assign(ocp_nlp_solver_config *config, ocp_nlp_dims *dims, void *opts_,
                               void *raw_memory)
{
    char *c_ptr = (char *) raw_memory;

    ocp_nlp_solver *solver = (ocp_nlp_solver *) c_ptr;
    c_ptr += sizeof(ocp_nlp_solver);

    solver->config = config;
    solver->dims = dims;
    solver->opts = opts_;

    solver->mem = config->memory_assign(config, dims, opts_, c_ptr);
    c_ptr += config->memory_calculate_size(config, dims, opts_);

    solver->work = (void *) c_ptr;
    c_ptr += config->workspace_calculate_size(config, dims, opts_);

    assert((char *) raw_memory + ocp_nlp_calculate_size(config, dims, opts_) == c_ptr);

    return solver;
}



ocp_nlp_solver *ocp_nlp_create(ocp_nlp_solver_config *config, ocp_nlp_dims *dims, void *opts_)
{
    config->opts_update(config, dims, opts_);

    int bytes = ocp_nlp_calculate_size(config, dims, opts_);

    void *ptr = calloc(1, bytes);

    ocp_nlp_solver *solver = ocp_nlp_assign(config, dims, opts_, ptr);

    return solver;
}



int ocp_nlp_solve(ocp_nlp_solver *solver, ocp_nlp_in *nlp_in, ocp_nlp_out *nlp_out)
{
    return solver->config->evaluate(solver->config, solver->dims, nlp_in, nlp_out, solver->opts,
                                    solver->mem, solver->work);
}<|MERGE_RESOLUTION|>--- conflicted
+++ resolved
@@ -92,12 +92,8 @@
 
 void ocp_nlp_plan_initialize_default(int N, ocp_nlp_solver_plan *plan)
 {
-<<<<<<< HEAD
-    plan->nlp_solver = SQP_GN;
+    plan->nlp_solver = SQP;
     plan->regularization = NO_REGULARIZATION;
-=======
-    plan->nlp_solver = SQP;
->>>>>>> 4550b73d
     for (int ii = 0; ii <= N; ii++)
     {
         plan->nlp_cost[ii] = NONLINEAR_LS;

/*
 *    This file is part of acados.
 *
 *    acados is free software; you can redistribute it and/or
 *    modify it under the terms of the GNU Lesser General Public
 *    License as published by the Free Software Foundation; either
 *    version 3 of the License, or (at your option) any later version.
 *
 *    acados is distributed in the hope that it will be useful,
 *    but WITHOUT ANY WARRANTY; without even the implied warranty of
 *    MERCHANTABILITY or FITNESS FOR A PARTICULAR PURPOSE.  See the GNU
 *    Lesser General Public License for more details.
 *
 *    You should have received a copy of the GNU Lesser General Public
 *    License along with acados; if not, write to the Free Software Foundation,
 *    Inc., 51 Franklin Street, Fifth Floor, Boston, MA  02110-1301  USA
 *
 */

#include "acados/sim/sim_common.h"
#include "acados/sim/sim_erk_integrator.h"
#include "acados/sim/sim_gnsf.h"
#include "acados/sim/sim_irk_integrator.h"
#include "acados/sim/sim_lifted_irk_integrator.h"

#include "acados_c/sim_interface.h"

// external
#include <assert.h>
#include <stdlib.h>
#include <string.h>

#include "acados/utils/mem.h"



/************************************************
* config
************************************************/

sim_solver_config *sim_config_create(sim_solver_plan plan)
{
    int bytes = sim_solver_config_calculate_size();
    void *ptr = calloc(1, bytes);
    sim_solver_config *solver_config = sim_solver_config_assign(ptr);

    sim_solver_t solver_name = plan.sim_solver;

    switch (solver_name)
    {
        case ERK:
            sim_erk_config_initialize_default(solver_config);
            break;
        case IRK:
            sim_irk_config_initialize_default(solver_config);
            break;
        case GNSF:
            sim_gnsf_config_initialize_default(solver_config);
            break;
        case LIFTED_IRK:
            sim_lifted_irk_config_initialize_default(solver_config);
            break;
        default:
            printf("\n\nSpecified integrator not available in acados C interface!\n\n");
            exit(1);
    }
    return solver_config;
}



void sim_config_free(void *config)
{
    free(config);
}



/************************************************
* dims
************************************************/

void *sim_dims_create(void *config_)
{
    sim_solver_config *config = (sim_solver_config *) config_;
    int bytes = config->dims_calculate_size(config_);

    void *ptr = calloc(1, bytes);

    void *dims = config->dims_assign(config_, ptr);

    return dims;
}



void sim_dims_free(void *dims)
{
    free(dims);
}



void sim_dims_set(sim_solver_config *config, void *dims, const char *field, const int* value)
{
<<<<<<< HEAD
    config->set_dims(config, dims, field, value);
=======
    config->dims_set(config, dims, field, value);
>>>>>>> 254ecc84
}


/************************************************
* in
************************************************/

sim_in *sim_in_create(sim_solver_config *config, void *dims)
{
    int bytes = sim_in_calculate_size(config, dims);

    void *ptr = calloc(1, bytes);

    sim_in *in = sim_in_assign(config, dims, ptr);

    return in;
}



void sim_in_free(void *in)
{
    free(in);
}



int sim_model_set(sim_solver_config *config, sim_in *in, const char *fun_type, void *fun_ptr)
{
    int status = sim_model_set_internal(config, in->model, fun_type, fun_ptr);

    return status;
}



<<<<<<< HEAD
int sim_set_model_internal(sim_solver_config *config, void *model, const char *fun_type,
=======
int sim_model_set_internal(sim_solver_config *config, void *model, const char *fun_type,
>>>>>>> 254ecc84
                           void *fun_ptr)
{
    int status = ACADOS_SUCCESS;
        /* explicit model */
    if (!strcmp(fun_type, "expl_ode_fun"))
        status = config->model_set_function(model, EXPL_ODE_FUN, fun_ptr);
    else if (!strcmp(fun_type, "expl_ode_hes"))     // TODO(FreyJo): more consistent naming: hess
        status = config->model_set_function(model, EXPL_ODE_HES, fun_ptr);
    else if (!strcmp(fun_type, "expl_ode_hess"))
        status = config->model_set_function(model, EXPL_ODE_HES, fun_ptr);
    else if (!strcmp(fun_type, "expl_vde_for"))
        status = config->model_set_function(model, EXPL_VDE_FOR, fun_ptr);
    else if (!strcmp(fun_type, "expl_vde_adj"))
        status = config->model_set_function(model, EXPL_VDE_ADJ, fun_ptr);
        /* implicit model */
    else if (!strcmp(fun_type, "impl_ode_fun"))
        status = config->model_set_function(model, IMPL_ODE_FUN, fun_ptr);
    else if (!strcmp(fun_type, "impl_ode_fun_jac_x_xdot"))
        // TODO(oj): remove this case and fix dependencies
        status = config->model_set_function(model, IMPL_ODE_FUN_JAC_X_XDOT, fun_ptr);
    else if (!strcmp(fun_type, "impl_ode_fun_jac_x_xdot_z"))
        status = config->model_set_function(model, IMPL_ODE_FUN_JAC_X_XDOT, fun_ptr);
    else if (!strcmp(fun_type, "impl_ode_jac_x_xdot_u"))
        // TODO(oj): remove this and update with z everywhere
        status = config->model_set_function(model, IMPL_ODE_JAC_X_XDOT_U, fun_ptr);
    else if (!strcmp(fun_type, "impl_ode_jac_x_xdot_u_z"))
        status = config->model_set_function(model, IMPL_ODE_JAC_X_XDOT_U, fun_ptr);
    else if (!strcmp(fun_type, "impl_ode_fun_jac_x_xdot_u"))
        status = config->model_set_function(model, IMPL_ODE_FUN_JAC_X_XDOT_U, fun_ptr);
    else if (!strcmp(fun_type, "impl_ode_hess"))
        status = config->model_set_function(model, IMPL_ODE_HESS, fun_ptr);
        /* GNSF model */
    else if (!strcmp(fun_type, "phi_fun"))
        status = config->model_set_function(model, PHI_FUN, fun_ptr);
    else if (!strcmp(fun_type, "phi_fun_jac_y"))
        status = config->model_set_function(model, PHI_FUN_JAC_Y, fun_ptr);
    else if (!strcmp(fun_type, "phi_jac_y_uhat"))
        status = config->model_set_function(model, PHI_JAC_Y_UHAT, fun_ptr);
    else if (!strcmp(fun_type, "f_lo_jac_x1_x1dot_u_z"))
        status = config->model_set_function(model, LO_FUN, fun_ptr);
    else if (!strcmp(fun_type, "get_gnsf_matrices"))
        status = config->model_set_function(model, GET_GNSF_MATRICES, fun_ptr);
    else
        return ACADOS_FAILURE;

    return status;
}



void sim_in_set_T(sim_solver_config *config, double T, sim_in *in)
{
    in->T = T;
    return;
}



void sim_in_set_x(sim_solver_config *config, void *dims, double *x, sim_in *in)
{
    int nx;
    config->get_nx(dims, &nx);
    int ii;
    for (ii=0; ii < nx; ii++)
        in->x[ii] = x[ii];
    return;
}



void sim_in_set_xdot(sim_solver_config *config, void *dims, double *xdot, sim_in *in)
{
    int nx;
    config->get_nx(dims, &nx);
    int ii;
    for (ii=0; ii < nx; ii++)
        in->xdot[ii] = xdot[ii];
    return;
}



void sim_in_set_u(sim_solver_config *config, void *dims, double *u, sim_in *in)
{
    int nu;
    config->get_nu(dims, &nu);
    int ii;
    for (ii=0; ii < nu; ii++)
        in->u[ii] = u[ii];
    return;
}



void sim_in_set_Sx(sim_solver_config *config, void *dims, double *Sx, sim_in *in)
{
    int nx;
    config->get_nx(dims, &nx);
    int ii;
    for (ii=0; ii < nx*nx; ii++)
        in->S_forw[ii] = Sx[ii];
    return;
}



void sim_in_set_Su(sim_solver_config *config, void *dims, double *Su, sim_in *in)
{
    int nx, nu;
    config->get_nx(dims, &nx);
    config->get_nu(dims, &nu);
    int ii;
    for (ii=0; ii < nx*nu; ii++)
        in->S_forw[nx*nx+ii] = Su[ii];
    return;
}

/************************************************
* out
************************************************/


sim_out *sim_out_create(sim_solver_config *config, void *dims)
{
    int bytes = sim_out_calculate_size(config, dims);

    void *ptr = calloc(1, bytes);

    sim_out *out = sim_out_assign(config, dims, ptr);

    return out;
}



void sim_out_free(void *out)
{
    free(out);
}



void sim_out_get_xn(sim_solver_config *config, void *dims, sim_out *out, double *xn)
{
    int nx;
    config->get_nx(dims, &nx);
    int ii;
    for (ii=0; ii < nx; ii++)
        xn[ii] = out->xn[ii];
    return;
}



void sim_out_get_Sxn(sim_solver_config *config, void *dims, sim_out *out, double *Sxn)
{
    int nx;
    config->get_nx(dims, &nx);
    int ii;
    for (ii=0; ii < nx*nx; ii++)
        Sxn[ii] = out->S_forw[ii];
    return;
}



void sim_out_get_Sun(sim_solver_config *config, void *dims, sim_out *out, double *Sun)
{
    int nx, nu;
    config->get_nx(dims, &nx);
    config->get_nu(dims, &nu);
    int ii;
    for (ii=0; ii < nx*nu; ii++)
        Sun[ii] = out->S_forw[nx*nx+ii];
    return;
}


/************************************************
* options
************************************************/

void *sim_opts_create(sim_solver_config *config, void *dims)
{
    int bytes = config->opts_calculate_size(config, dims);

    void *ptr = calloc(1, bytes);

    void *opts = config->opts_assign(config, dims, ptr);

    config->opts_initialize_default(config, dims, opts);

    return opts;
}



void sim_opts_free(void *opts)
{
    free(opts);
}


int sim_opts_set(sim_solver_config *config, void *opts, const char *field,
                           void *value)
{
    return config->opts_set(config, opts, field, value);
}


/************************************************
* solver
************************************************/

int sim_calculate_size(sim_solver_config *config, void *dims, void *opts_)
{
    int bytes = sizeof(sim_solver);

    bytes += config->memory_calculate_size(config, dims, opts_);
    bytes += config->workspace_calculate_size(config, dims, opts_);

    return bytes;
}



sim_solver *sim_assign(sim_solver_config *config, void *dims, void *opts_, void *raw_memory)
{
    char *c_ptr = (char *) raw_memory;

    sim_solver *solver = (sim_solver *) c_ptr;
    c_ptr += sizeof(sim_solver);

    solver->config = config;
    solver->dims = dims;
    solver->opts = opts_;

    // TODO(dimitris): CHECK ALIGNMENT!

    solver->mem = config->memory_assign(config, dims, opts_, c_ptr);
    c_ptr += config->memory_calculate_size(config, dims, opts_);

    solver->work = (void *) c_ptr;
    c_ptr += config->workspace_calculate_size(config, dims, opts_);

    assert((char *) raw_memory + sim_calculate_size(config, dims, opts_) == c_ptr);

    return solver;
}



sim_solver *sim_create(sim_solver_config *config, void *dims, void *opts_)
{
    // update Butcher tableau (needed if the user changed ns)
    config->opts_update(config, dims, opts_);
    int bytes = sim_calculate_size(config, dims, opts_);

    void *ptr = calloc(1, bytes);

    sim_solver *solver = sim_assign(config, dims, opts_, ptr);

    return solver;
}



void sim_free(void *solver)
{
    free(solver);
}



int sim_solve(sim_solver *solver, sim_in *in, sim_out *out)
{
    int status = solver->config->evaluate(solver->config, in, out, solver->opts, solver->mem,
                                    solver->work);
    return status;
}

int sim_precompute(sim_solver *solver, sim_in *in, sim_out *out)
{
    return solver->config->precompute(solver->config, in, out, solver->opts, solver->mem,
                                    solver->work);
}<|MERGE_RESOLUTION|>--- conflicted
+++ resolved
@@ -103,11 +103,7 @@
 
 void sim_dims_set(sim_solver_config *config, void *dims, const char *field, const int* value)
 {
-<<<<<<< HEAD
-    config->set_dims(config, dims, field, value);
-=======
     config->dims_set(config, dims, field, value);
->>>>>>> 254ecc84
 }
 
 
@@ -144,11 +140,7 @@
 
 
 
-<<<<<<< HEAD
-int sim_set_model_internal(sim_solver_config *config, void *model, const char *fun_type,
-=======
 int sim_model_set_internal(sim_solver_config *config, void *model, const char *fun_type,
->>>>>>> 254ecc84
                            void *fun_ptr)
 {
     int status = ACADOS_SUCCESS;

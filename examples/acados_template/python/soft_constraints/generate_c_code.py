from acados_template import *
import acados_template as at
from export_ode_model import *
import numpy as np
import scipy.linalg
from ctypes import *

FORMULATION = 2 # 0 for linear soft bounds, 
            # 1 for equivalent nonlinear soft constraint
            # 2 for equivalent nonlinear soft constraint + 
            # terminal soft state constraint

def export_nonlinear_constraint():

    con_name = 'nl_con'

    # set up states & controls
    x1      = SX.sym('x1')
    theta   = SX.sym('theta')
    v1      = SX.sym('v1')
    dtheta  = SX.sym('dtheta')
    
    x = vertcat(x1, v1, theta, dtheta)

    # controls
    F = SX.sym('F')
    u = vertcat(F)

    # voltage sphere
    constraint = acados_constraint()

    constraint.expr = u
    constraint.x = x
    constraint.u = u
    constraint.nc = 1
    constraint.name = con_name

    return constraint

def export_terminal_nonlinear_constraint():

    con_name = 'nl_state_con'

    # set up states & controls
    x1      = SX.sym('x1')
    theta   = SX.sym('theta')
    v1      = SX.sym('v1')
    dtheta  = SX.sym('dtheta')
    
    x = vertcat(x1, v1, theta, dtheta)

    # controls
    F = SX.sym('F')
    u = vertcat(F)

    # voltage sphere
    constraint = acados_constraint()

    constraint.expr = x1
    constraint.x = x
    constraint.u = u
    constraint.nc = 1
    constraint.name = con_name

    return constraint

# create render arguments
ocp = acados_ocp_nlp()

# export model 
model = export_ode_model()

# set model_name 
ocp.model = model

Tf = 2.0
nx = model.x.size()[0]
nu = model.u.size()[0]
ny = nx + nu
ny_e = nx
N = 50

# set ocp_nlp_dimensions
nlp_dims     = ocp.dims
nlp_dims.nx  = nx 
nlp_dims.ny  = ny 
nlp_dims.ny_e = ny_e 
nlp_dims.nbx = 0
nlp_dims.nu  = model.u.size()[0]
nlp_dims.ns = nu 
nlp_dims.N   = N

if FORMULATION == 1:
    nlp_dims.nh   = model.u.size()[0]
    nlp_dims.nsh  = model.u.size()[0] 
    nlp_dims.nbu  = 0 
    nlp_dims.nsbu = 0 
elif FORMULATION == 0:
    nlp_dims.nh   = 0
    nlp_dims.nsh  = 0
    nlp_dims.nbu  = model.u.size()[0]
    nlp_dims.nsbu = model.u.size()[0]
elif FORMULATION == 2:
    nlp_dims.ns_e = 1
    nlp_dims.nh    = model.u.size()[0]
    nlp_dims.nsh   = model.u.size()[0] 
    nlp_dims.nh_e  = 1
    nlp_dims.nsh_e = 1 
    nlp_dims.nbu   = 0 
    nlp_dims.nsbu  = 0 

# set weighting matrices
nlp_cost = ocp.cost
Q = np.eye(4)
Q[0,0] = 1e0
Q[1,1] = 1e2
Q[2,2] = 1e-3
Q[3,3] = 1e-2

R = np.eye(1)
R[0,0] = 1e0

nlp_cost.W = scipy.linalg.block_diag(Q, R) 

Vx = np.zeros((ny, nx))
Vx[0,0] = 1.0
Vx[1,1] = 1.0
Vx[2,2] = 1.0
Vx[3,3] = 1.0

nlp_cost.Vx = Vx

Vu = np.zeros((ny, nu))
Vu[4,0] = 1.0
nlp_cost.Vu = Vu

nlp_cost.W_e = Q 

Vx_e = np.zeros((ny_e, nx))
Vx_e[0,0] = 1.0
Vx_e[1,1] = 1.0
Vx_e[2,2] = 1.0
Vx_e[3,3] = 1.0

nlp_cost.Vx_e = Vx_e

nlp_cost.yref  = np.zeros((ny, ))
nlp_cost.yref_e = np.zeros((ny_e, ))

nlp_cost.zl = 500*np.ones((1, ))
nlp_cost.Zl = 0*np.ones((1, 1))
nlp_cost.zu = 500*np.ones((1, ))
nlp_cost.Zu = 0*np.ones((1, 1))

nlp_cost.zl_e = 5000*np.ones((1, ))
nlp_cost.Zl_e = 0*np.ones((1, 1))
nlp_cost.zu_e = 5000*np.ones((1, ))
nlp_cost.Zu_e = 0*np.ones((1, 1))

# setting bounds
<<<<<<< HEAD
Fmax = 80.0
xmax = 1.0
=======
Fmax = 2.0
>>>>>>> c539863d
nlp_con = ocp.constraints
nlp_con.x0 = np.array([0.0, 3.14, 0.0, 0.0])


con_h = export_nonlinear_constraint()
con_h_e = export_terminal_nonlinear_constraint()
if FORMULATION == 1:
    nlp_con.lh = np.array([-Fmax])
    nlp_con.uh = np.array([+Fmax])
    nlp_con.lsh = 0*np.array([-Fmax])
    nlp_con.ush = 0*np.array([+Fmax])
    nlp_con.idxsh = np.array([0])
elif FORMULATION == 0:
    nlp_con.lbu = np.array([-Fmax])
    nlp_con.ubu = np.array([+Fmax])
    nlp_con.lsbu = 0*np.array([-Fmax])
    nlp_con.usbu = 0*np.array([+Fmax])
    nlp_con.idxbu = np.array([0])
    nlp_con.idxsbu = np.array([0])
elif FORMULATION == 2:
    nlp_con.lh = np.array([-Fmax])
    nlp_con.uh = np.array([+Fmax])
    nlp_con.lsh = 0*np.array([-Fmax])
    nlp_con.ush = 0*np.array([+Fmax])
    nlp_con.idxsh = np.array([0])
    nlp_con.lh_e = np.array([-xmax])
    nlp_con.uh_e = np.array([+xmax])
    nlp_con.lsh_e = 0*np.array([-Fmax])
    nlp_con.ush_e = 0*np.array([+Fmax])
    nlp_con.idxsh_e = np.array([0])

# set QP solver
ocp.solver_config.qp_solver = 'PARTIAL_CONDENSING_HPIPM'
ocp.solver_config.hessian_approx = 'GAUSS_NEWTON'
ocp.solver_config.integrator_type = 'ERK'

# set prediction horizon
ocp.solver_config.tf = Tf
ocp.solver_config.nlp_solver_type = 'SQP'

# set header path
ocp.acados_include_path  = '/usr/local/include'
ocp.acados_lib_path      = '/usr/local/lib'

# json_layout = acados_ocp2json_layout(ocp)
# with open('acados_layout.json', 'w') as f:
#     json.dump(json_layout, f, default=np_array_to_list)
# exit()

if FORMULATION == 1:
    ocp.con_h = con_h
    acados_solver = generate_solver(ocp, json_file = 'acados_ocp.json')
elif FORMULATION == 0:
    acados_solver = generate_solver(ocp, json_file = 'acados_ocp.json')
elif FORMULATION == 2:
    ocp.con_h = con_h
    ocp.con_h_e = con_h_e
    acados_solver = generate_solver(ocp, json_file = 'acados_ocp.json')

Nsim = 100

simX = np.ndarray((Nsim, nx))
simU = np.ndarray((Nsim, nu))

for i in range(Nsim):
    status = acados_solver.solve()

    # get solution
    x0 = acados_solver.get(0, "x")
    u0 = acados_solver.get(0, "u")
    
    for j in range(nx):
        simX[i,j] = x0[j]

    for j in range(nu):
        simU[i,j] = u0[j]
    
    # update initial condition
    x0 = acados_solver.get(1, "x")

    acados_solver.set(0, "lbx", x0)
    acados_solver.set(0, "ubx", x0)

# plot results
import matplotlib
import matplotlib.pyplot as plt
t = np.linspace(0.0, Tf/N, Nsim)
<<<<<<< HEAD
plt.subplot(3, 1, 1)
plt.step(t, simU, 'r')
=======
plt.subplot(2, 1, 1)
plt.step(t, simU, color='r')
>>>>>>> c539863d
plt.title('closed-loop simulation')
plt.ylabel('u')
plt.xlabel('t')
plt.grid(True)
<<<<<<< HEAD
plt.subplot(3, 1, 2)
plt.plot(t, simX[:,2])
=======
plt.subplot(2, 1, 2)
plt.plot(t, simX[:,1])
>>>>>>> c539863d
plt.ylabel('theta')
plt.xlabel('t')
plt.grid(True)
plt.subplot(3, 1, 3)
plt.plot(t, simX[:,1])
plt.ylabel('x')
plt.xlabel('t')
plt.grid(True)
plt.show()
<|MERGE_RESOLUTION|>--- conflicted
+++ resolved
@@ -158,12 +158,7 @@
 nlp_cost.Zu_e = 0*np.ones((1, 1))
 
 # setting bounds
-<<<<<<< HEAD
-Fmax = 80.0
-xmax = 1.0
-=======
 Fmax = 2.0
->>>>>>> c539863d
 nlp_con = ocp.constraints
 nlp_con.x0 = np.array([0.0, 3.14, 0.0, 0.0])
 
@@ -251,24 +246,14 @@
 import matplotlib
 import matplotlib.pyplot as plt
 t = np.linspace(0.0, Tf/N, Nsim)
-<<<<<<< HEAD
-plt.subplot(3, 1, 1)
-plt.step(t, simU, 'r')
-=======
 plt.subplot(2, 1, 1)
 plt.step(t, simU, color='r')
->>>>>>> c539863d
 plt.title('closed-loop simulation')
 plt.ylabel('u')
 plt.xlabel('t')
 plt.grid(True)
-<<<<<<< HEAD
-plt.subplot(3, 1, 2)
-plt.plot(t, simX[:,2])
-=======
 plt.subplot(2, 1, 2)
 plt.plot(t, simX[:,1])
->>>>>>> c539863d
 plt.ylabel('theta')
 plt.xlabel('t')
 plt.grid(True)

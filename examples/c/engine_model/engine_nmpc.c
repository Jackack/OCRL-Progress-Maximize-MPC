
#define S_FUNCTION_NAME engine_nmpc
#define S_FUNCTION_LEVEL 2

#ifndef MATLAB_MEX_FILE
#include <brtenv.h>
#define printf(...) msg_info_printf(MSG_SM_USER, 0, __VA_ARGS__);
#endif

#define NUM_STAGES 20
#define NUM_STATES 4
#define NUM_CONTROLS 2
#define HORIZON_LENGTH 1.0

#define ACADOS_WITH_QPOASES
#define ACADOS_WITH_HPMPC

#include "simstruc.h"

#include <stdlib.h>

#include "blasfeo/include/blasfeo_d_aux.h"
#include "blasfeo/include/blasfeo_d_aux_ext_dep.h"
#include "blasfeo/include/blasfeo_d_blas.h"

// acados
#include "acados/ocp_nlp/ocp_nlp_cost_nls.h"
#include "acados/ocp_nlp/ocp_nlp_dynamics_cont.h"
#include "acados/ocp_nlp/ocp_nlp_sqp.h"
#include "acados/utils/external_function_generic.h"
#include "acados/utils/math.h"
#include "acados/utils/print.h"

#include "acados_c/external_function_interface.h"
#include "acados_c/ocp_nlp_interface.h"

#include "examples/c/engine_model/engine_impl_dae_fun.h"
#include "examples/c/engine_model/engine_impl_dae_fun_jac_x_xdot_z.h"
#include "examples/c/engine_model/engine_impl_dae_jac_x_xdot_u_z.h"
#include "examples/c/engine_model/engine_ls_cost.h"
#include "examples/c/engine_model/engine_ls_cost_N.h"
#include "examples/c/engine_model/reference.c"

#define CASADI_WORK_FUNCTION_CAT(a) a##_work
#define CASADI_SPARSITY_IN_FUNCTION_CAT(a) a##_sparsity_in
#define CASADI_SPARSITY_OUT_FUNCTION_CAT(a) a##_sparsity_out
#define CASADI_N_IN_FUNCTION_CAT(a) a##_n_in
#define CASADI_N_OUT_FUNCTION_CAT(a) a##_n_out

#define CASADI_WORK_FUNCTION(a) CASADI_WORK_FUNCTION_CAT(a)
#define CASADI_SPARSITY_IN_FUNCTION(a) CASADI_SPARSITY_IN_FUNCTION_CAT(a)
#define CASADI_SPARSITY_OUT_FUNCTION(a) CASADI_SPARSITY_OUT_FUNCTION_CAT(a)
#define CASADI_N_IN_FUNCTION(a) CASADI_N_IN_FUNCTION_CAT(a)
#define CASADI_N_OUT_FUNCTION(a) CASADI_N_OUT_FUNCTION_CAT(a)

external_function_casadi impl_dae_fun, impl_dae_fun_jac_x_xdot_z, impl_dae_jac_x_xdot_u_z, nls_cost_residual, nls_cost_N_residual;

static void mdlInitializeSizes(SimStruct *S)
{

    if (!ssSetNumInputPorts(S, 2)) return;
    ssSetInputPortWidth(S, 0, NUM_STATES);  // x0
    ssSetInputPortWidth(S, 1, 1);           // reference

    ssSetInputPortDirectFeedThrough(S, 0, true);
    ssSetInputPortRequiredContiguous(S, 0, true);
    ssSetInputPortDirectFeedThrough(S, 1, true);
    ssSetInputPortRequiredContiguous(S, 1, true);

    ssSetNumPWork(S, 6);

    if (!ssSetNumOutputPorts(S, 4)) return;
    ssSetOutputPortWidth(S, 0, NUM_CONTROLS);
    ssSetOutputPortWidth(S, 1, NUM_STATES);
    ssSetOutputPortWidth(S, 2, 1);
    ssSetOutputPortWidth(S, 3, 1);

    ssSetNumSampleTimes(S, 1);
}

static void mdlInitializeSampleTimes(SimStruct *S)
{
    ssSetSampleTime(S, 0, INHERITED_SAMPLE_TIME);
    ssSetOffsetTime(S, 0, 0.0);
}

#define MDL_START
static void mdlStart(SimStruct *S)
{
    int i, j;

    int nx[NUM_STAGES+1], nu[NUM_STAGES+1], nz[NUM_STAGES+1], ny[NUM_STAGES+1], nb[NUM_STAGES+1], nbx[NUM_STAGES+1], nbu[NUM_STAGES+1], ng[NUM_STAGES+1], nh[NUM_STAGES+1], nq[NUM_STAGES+1], ns[NUM_STAGES+1];
    for (i = 0; i <= NUM_STAGES; ++i)
    {
        nx[i] = NUM_STATES;
        nu[i] = NUM_CONTROLS;
        nz[i] = 2;
        ny[i] = 1 + nx[i] + nu[i];
        nbx[i] = nx[i];
        nbu[i] = nu[i];
        nb[i] = nbx[i] + nbu[i];
        ng[i] = 0;
        nh[i] = 0;
        nq[i] = 0;
        ns[i] = 0;
    }

    nu[NUM_STAGES] = 0;
    nz[NUM_STAGES] = 0;
    ny[NUM_STAGES] = 1 + nx[NUM_STAGES];
    nbu[NUM_STAGES] = 0;
    nb[NUM_STAGES] = nbx[NUM_STAGES] + nbu[NUM_STAGES];

    int idxb[nbu[0]+nbx[0]];
    for (i = 0; i < nbu[0]+nbx[0]; ++i)
        idxb[i] = i;

    // sampling time (s)
    double T = 0.05;

    // x: u1, u2, xD1, xD2
    double x0[] = {50, 50, 1.14275, 1.53787};
    // z: xA1, xA2
    static double z0[] = {1.28976, 1.78264};
    static struct blasfeo_dvec z0_dvec;
    blasfeo_allocate_dvec(2, &z0_dvec);
    blasfeo_pack_dvec(2, z0, &z0_dvec, 0);
    // u: u1_r, u2_r
    double u[] = {0, 0};

    // reference
    double y_ref[] = {1.500, 50, 50, 1.14275, 1.53787, 0, 0};

    // weighting matrices
    double W[ny[0]*ny[0]];
    for (i = 0; i < ny[0]*ny[0]; ++i)
        W[i] = 0;
    W[0*(ny[0]+1)] = 1000;
    W[1*(ny[0]+1)] = 1e-3;
    W[2*(ny[0]+1)] = 1e-3;
    W[3*(ny[0]+1)] = 1e-3;
    W[4*(ny[0]+1)] = 1e-3;
    W[5*(ny[0]+1)] = 0.1e-3;
    W[6*(ny[0]+1)] = 0.1e-3;

    double W_N[ny[NUM_STAGES]*ny[NUM_STAGES]];
    for (i = 0; i < ny[NUM_STAGES]*ny[NUM_STAGES]; ++i)
        W_N[i] = 0;
    W_N[0*(ny[NUM_STAGES]+1)] = 1000;
    W_N[1*(ny[NUM_STAGES]+1)] = 1e-3;
    W_N[2*(ny[NUM_STAGES]+1)] = 1e-3;
    W_N[3*(ny[NUM_STAGES]+1)] = 1e-3;
    W_N[4*(ny[NUM_STAGES]+1)] = 1e-3;

    double lb_0[] = {-10000, -10000, 50, 50, 1.14275, 1.53787};
    double ub_0[] = {+10000, +10000, 50, 50, 1.14275, 1.53787};

    double lb[] = {-10000, -10000, 0, 0, 0.5, 0.5};
    double ub[] = {+10000, +10000, 100, 100, 1.757, 2.125};

    double lb_N[] = {0, 0, 0.5, 0.5};
    double ub_N[] = {100, 100, 1.757, 2.125};

    ocp_nlp_solver_plan *plan = ocp_nlp_plan_create(NUM_STAGES);

	plan->nlp_solver = SQP_GN;

	for (i = 0; i <= NUM_STAGES; i++)
		plan->nlp_cost[i] = NONLINEAR_LS;

	plan->ocp_qp_solver_plan.qp_solver = PARTIAL_CONDENSING_HPIPM;

	for (i = 0; i < NUM_STAGES; i++)
    {
		plan->nlp_dynamics[i] = CONTINUOUS_MODEL;
		plan->sim_solver_plan[i].sim_solver = IRK;
	}

	for (i = 0; i <= NUM_STAGES; i++)
		plan->nlp_constraints[i] = BGH;

	ocp_nlp_solver_config *config = ocp_nlp_config_create(*plan);

    // implicit dae
    impl_dae_fun.casadi_fun = &engine_impl_dae_fun;
    impl_dae_fun.casadi_work = &engine_impl_dae_fun_work;
    impl_dae_fun.casadi_sparsity_in = &engine_impl_dae_fun_sparsity_in;
    impl_dae_fun.casadi_sparsity_out = &engine_impl_dae_fun_sparsity_out;
    impl_dae_fun.casadi_n_in = &engine_impl_dae_fun_n_in;
    impl_dae_fun.casadi_n_out = &engine_impl_dae_fun_n_out;
    external_function_casadi_create(&impl_dae_fun);

    impl_dae_fun_jac_x_xdot_z.casadi_fun = &engine_impl_dae_fun_jac_x_xdot_z;
    impl_dae_fun_jac_x_xdot_z.casadi_work = &engine_impl_dae_fun_jac_x_xdot_z_work;
    impl_dae_fun_jac_x_xdot_z.casadi_sparsity_in = &engine_impl_dae_fun_jac_x_xdot_z_sparsity_in;
    impl_dae_fun_jac_x_xdot_z.casadi_sparsity_out = &engine_impl_dae_fun_jac_x_xdot_z_sparsity_out;
    impl_dae_fun_jac_x_xdot_z.casadi_n_in = &engine_impl_dae_fun_jac_x_xdot_z_n_in;
    impl_dae_fun_jac_x_xdot_z.casadi_n_out = &engine_impl_dae_fun_jac_x_xdot_z_n_out;
    external_function_casadi_create(&impl_dae_fun_jac_x_xdot_z);

    impl_dae_jac_x_xdot_u_z.casadi_fun = &engine_impl_dae_jac_x_xdot_u_z;
    impl_dae_jac_x_xdot_u_z.casadi_work = &engine_impl_dae_jac_x_xdot_u_z_work;
    impl_dae_jac_x_xdot_u_z.casadi_sparsity_in = &engine_impl_dae_jac_x_xdot_u_z_sparsity_in;
    impl_dae_jac_x_xdot_u_z.casadi_sparsity_out = &engine_impl_dae_jac_x_xdot_u_z_sparsity_out;
    impl_dae_jac_x_xdot_u_z.casadi_n_in = &engine_impl_dae_jac_x_xdot_u_z_n_in;
    impl_dae_jac_x_xdot_u_z.casadi_n_out = &engine_impl_dae_jac_x_xdot_u_z_n_out;
    external_function_casadi_create(&impl_dae_jac_x_xdot_u_z);

    nls_cost_residual.casadi_fun = &engine_ls_cost;
    nls_cost_residual.casadi_work = &engine_ls_cost_work;
    nls_cost_residual.casadi_sparsity_in = &engine_ls_cost_sparsity_in;
    nls_cost_residual.casadi_sparsity_out = &engine_ls_cost_sparsity_out;
    nls_cost_residual.casadi_n_in = &engine_ls_cost_n_in;
    nls_cost_residual.casadi_n_out = &engine_ls_cost_n_out;
    external_function_casadi_create(&nls_cost_residual);

    nls_cost_N_residual.casadi_fun = &engine_ls_cost_N;
    nls_cost_N_residual.casadi_work = &engine_ls_cost_N_work;
    nls_cost_N_residual.casadi_sparsity_in = &engine_ls_cost_N_sparsity_in;
    nls_cost_N_residual.casadi_sparsity_out = &engine_ls_cost_N_sparsity_out;
    nls_cost_N_residual.casadi_n_in = &engine_ls_cost_N_n_in;
    nls_cost_N_residual.casadi_n_out = &engine_ls_cost_N_n_out;
    external_function_casadi_create(&nls_cost_N_residual);

    // dimensions
    ocp_nlp_dims *dims = ocp_nlp_dims_create(config);
	ocp_nlp_dims_initialize(config, nx, nu, ny, nbx, nbu, ng, nh, nq, ns, nz, dims);

    // in
	ocp_nlp_in *nlp_in = ocp_nlp_in_create(config, dims);
	for (i = 0; i < NUM_STAGES; ++i)
    	nlp_in->Ts[i] = T;

    // cost
    ocp_nlp_cost_nls_model **cost = (ocp_nlp_cost_nls_model **) nlp_in->cost;

	for (i = 0; i < NUM_STAGES; ++i) {
        cost[i]->nls_jac = (external_function_generic *) &nls_cost_residual;
        cost[i]->nls_hess = NULL;
        blasfeo_pack_dvec(ny[i], y_ref, &cost[i]->y_ref, 0);
        blasfeo_pack_dmat(ny[i], ny[i], W, ny[i], &cost[i]->W, 0, 0);
    }

    cost[NUM_STAGES]->nls_jac = (external_function_generic *) &nls_cost_N_residual;
    cost[NUM_STAGES]->nls_hess = NULL;
    blasfeo_pack_dvec(ny[NUM_STAGES], y_ref, &cost[NUM_STAGES]->y_ref, 0);
    blasfeo_pack_dmat(ny[NUM_STAGES], ny[NUM_STAGES], W_N, ny[NUM_STAGES], &cost[NUM_STAGES]->W, 0, 0);

    // dynamics
    for (i = 0; i < NUM_STAGES; ++i)
    {
<<<<<<< HEAD
        if(ocp_nlp_dynamics_set_model(config, nlp_in, i, "impl_ode_fun", &impl_dae_fun)) exit(1);
        if(ocp_nlp_dynamics_set_model(config, nlp_in, i, "impl_ode_fun_jac_x_xdot", &impl_dae_fun_jac_x_xdot_z)) exit(1);
        if(ocp_nlp_dynamics_set_model(config, nlp_in, i, "impl_ode_jac_x_xdot_u", &impl_dae_jac_x_xdot_u_z)) exit(1);
=======
        if(ocp_nlp_dynamics_model_set(config, nlp_in, i, "impl_ode_fun", &impl_dae_fun)) exit(1);
        if(ocp_nlp_dynamics_model_set(config, nlp_in, i, "impl_ode_fun_jac_x_xdot", &impl_dae_fun_jac_x_xdot_z)) exit(1);
        if(ocp_nlp_dynamics_model_set(config, nlp_in, i, "impl_ode_jac_x_xdot_u", &impl_dae_jac_x_xdot_u_z)) exit(1);
>>>>>>> 254ecc84
    }

    // bounds
	ocp_nlp_constraints_bgh_model **constraints = (ocp_nlp_constraints_bgh_model **) nlp_in->constraints;
	ocp_nlp_constraints_bgh_dims **constraints_dims = (ocp_nlp_constraints_bgh_dims **) dims->constraints;

    ocp_nlp_constraints_bounds_set(config, dims, nlp_in, 0, "lb", lb_0);
    ocp_nlp_constraints_bounds_set(config, dims, nlp_in, 0, "ub", ub_0);
    for (i = 0; i < nb[0]; ++i)
        constraints[0]->idxb[i] = idxb[i];

    for (i = 1; i < NUM_STAGES; ++i)
    {
        ocp_nlp_constraints_bounds_set(config, dims, nlp_in, i, "lb", lb);
        ocp_nlp_constraints_bounds_set(config, dims, nlp_in, i, "ub", ub);
        for (j = 0; j < nb[i]; ++j)
            constraints[i]->idxb[j] = idxb[j];
    }

    ocp_nlp_constraints_bounds_set(config, dims, nlp_in, NUM_STAGES, "lb", lb_N);
    ocp_nlp_constraints_bounds_set(config, dims, nlp_in, NUM_STAGES, "ub", ub_N);

    for (i = 0; i < nb[NUM_STAGES]; ++i)
        constraints[NUM_STAGES]->idxb[i] = idxb[i];

    // options
    ocp_nlp_sqp_opts *nlp_opts = ocp_nlp_opts_create(config, dims);
    nlp_opts->maxIter = 1;

    // out
    ocp_nlp_out *nlp_out = ocp_nlp_out_create(config, dims);

    // solver
	ocp_nlp_solver *solver = ocp_nlp_create(config, dims, nlp_opts);

    // initialize
    for (i = 0; i < NUM_STAGES; ++i)
    {
        blasfeo_pack_dvec(nu[i], u, nlp_out->ux+i, 0);
        blasfeo_pack_dvec(nx[i], x0, nlp_out->ux+i, nu[i]);
        nlp_out->z = &z0_dvec;
    }
    blasfeo_pack_dvec(nx[NUM_STAGES], x0, nlp_out->ux+NUM_STAGES, nu[NUM_STAGES]);

    ssGetPWork(S)[0] = (void *) dims;
    ssGetPWork(S)[1] = (void *) nlp_in;
    ssGetPWork(S)[2] = (void *) nlp_out;
    ssGetPWork(S)[3] = (void *) nlp_opts;
    ssGetPWork(S)[4] = (void *) solver;
    ssGetPWork(S)[5] = (void *) config;
}

static void mdlOutputs(SimStruct *S, int_T tid)
{
    int j;

    ocp_nlp_dims *nlp_dims = (ocp_nlp_dims *) ssGetPWork(S)[0];
    ocp_nlp_in *nlp_in = (ocp_nlp_in *) ssGetPWork(S)[1];
    ocp_nlp_out *nlp_out = (ocp_nlp_out *) ssGetPWork(S)[2];
    ocp_nlp_solver *nlp_solver = (ocp_nlp_solver *) ssGetPWork(S)[4];

    ocp_nlp_constraints_bgh_model **constraints = (ocp_nlp_constraints_bgh_model **) nlp_in->constraints;
	ocp_nlp_constraints_bgh_dims **constraints_dims = (ocp_nlp_constraints_bgh_dims **) nlp_dims->constraints;
    ocp_nlp_cost_nls_model **cost = (ocp_nlp_cost_nls_model **) nlp_in->cost;

    const double *x0 = ssGetInputPortRealSignal(S, 0);
    const double *reference = ssGetInputPortRealSignal(S, 1);

    // bounds
    double lb_0[] = {-10000, -10000, 50, 50, 1.14275, 1.53787};
    double ub_0[] = {+10000, +10000, 50, 50, 1.14275, 1.53787};
    for (j = 0; j < NUM_STATES; ++j) {
        lb_0[NUM_CONTROLS+j] = x0[j];
        ub_0[NUM_CONTROLS+j] = x0[j];
    } 

    ocp_nlp_constraints_bounds_set(config, dims, nlp_in, 0, "lb", lb_0);
    ocp_nlp_constraints_bounds_set(config, dims, nlp_in, 0, "ub", ub_0);
    
    for (j = 0; j <= NUM_STAGES; ++j)
        BLASFEO_DVECEL(&cost[j]->y_ref, 0) = *reference;

    int status = ocp_nlp_solve(nlp_solver, nlp_in, nlp_out);
    
    double *u0_opt = ssGetOutputPortRealSignal(S, 0);
    double *x1 = ssGetOutputPortRealSignal(S, 1);
    double *status_out = ssGetOutputPortRealSignal(S, 2);
    double *comp_time = ssGetOutputPortRealSignal(S, 3);

    blasfeo_unpack_dvec(NUM_CONTROLS, &nlp_out->ux[0], 0, u0_opt);
    blasfeo_unpack_dvec(NUM_STATES, &nlp_out->ux[1], NUM_CONTROLS, x1);
    *status_out = (double) status;
    *comp_time = nlp_out->total_time;
}

static void mdlTerminate(SimStruct *S)
{
    free(ssGetPWork(S)[0]);
    free(ssGetPWork(S)[1]);
    free(ssGetPWork(S)[2]);
    free(ssGetPWork(S)[3]);
    free(ssGetPWork(S)[4]);
    free(ssGetPWork(S)[5]);
}

#ifdef MATLAB_MEX_FILE /* Is this file being compiled as a MEX-file? */
#include "simulink.c"  /* MEX-file interface mechanism */
#else
#include "cg_sfun.h" /* Code generation registration function */
#endif<|MERGE_RESOLUTION|>--- conflicted
+++ resolved
@@ -249,15 +249,9 @@
     // dynamics
     for (i = 0; i < NUM_STAGES; ++i)
     {
-<<<<<<< HEAD
-        if(ocp_nlp_dynamics_set_model(config, nlp_in, i, "impl_ode_fun", &impl_dae_fun)) exit(1);
-        if(ocp_nlp_dynamics_set_model(config, nlp_in, i, "impl_ode_fun_jac_x_xdot", &impl_dae_fun_jac_x_xdot_z)) exit(1);
-        if(ocp_nlp_dynamics_set_model(config, nlp_in, i, "impl_ode_jac_x_xdot_u", &impl_dae_jac_x_xdot_u_z)) exit(1);
-=======
         if(ocp_nlp_dynamics_model_set(config, nlp_in, i, "impl_ode_fun", &impl_dae_fun)) exit(1);
         if(ocp_nlp_dynamics_model_set(config, nlp_in, i, "impl_ode_fun_jac_x_xdot", &impl_dae_fun_jac_x_xdot_z)) exit(1);
         if(ocp_nlp_dynamics_model_set(config, nlp_in, i, "impl_ode_jac_x_xdot_u", &impl_dae_jac_x_xdot_u_z)) exit(1);
->>>>>>> 254ecc84
     }
 
     // bounds

--- conflicted
+++ resolved
@@ -562,18 +562,6 @@
             timings += acados_toc(&timer);
 //    }
 
-<<<<<<< HEAD
-#ifdef MEASURE_TIMINGS
-            printf("\nAverage of %.3f ms in the integrator,\n",
-                   1e3 * timings_sim / (max_sqp_iters * max_iters));
-            printf("  of which %.3f ms spent in CasADi and\n",
-                   1e3 * timings_ad / (max_sqp_iters * max_iters));
-            printf("  of which %.3f ms spent in BLASFEO.\n",
-                   1e3 * timings_la / (max_sqp_iters * max_iters));
-#endif
-            printf("--Total of %.3f ms per SQP iteration.--\n",
-                   1e3 * timings / (max_sqp_iters * max_iters));
-=======
         printf("\nAverage of %.3f ms in the integrator,\n",
                 1e3*timings_sim/(max_sqp_iters*max_iters));
         printf("  of which %.3f ms spent in CasADi and\n",
@@ -582,7 +570,6 @@
                 1e3*timings_la/(max_sqp_iters*max_iters));
         printf("--Total of %.3f ms per SQP iteration.--\n",
                 1e3*timings/(max_sqp_iters*max_iters));
->>>>>>> c5951367
 
             //    #ifdef DEBUG
             //    print_matrix_name("stdout", "sol", w, NX+NU, N);

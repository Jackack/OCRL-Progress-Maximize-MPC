/*
 * Copyright 2019 Gianluca Frison, Dimitris Kouzoupis, Robin Verschueren, Andrea Zanelli, Niels van Duijkeren, Jonathan Frey, Tommaso Sartor, Branimir Novoselnik, Rien Quirynen, Rezart Qelibari, Dang Doan, Jonas Koenemann, Yutao Chen, Tobias Schöls, Jonas Schlagenhauf, Moritz Diehl
 *
 * This file is part of acados.
 *
 * The 2-Clause BSD License
 *
 * Redistribution and use in source and binary forms, with or without modification, are permitted provided that the following conditions are met:
 *
 * 1. Redistributions of source code must retain the above copyright notice, this list of conditions and the following disclaimer.
 *
 * 2. Redistributions in binary form must reproduce the above copyright notice, this list of conditions and the following disclaimer in the documentation and/or other materials provided with the distribution.
 *
 * THIS SOFTWARE IS PROVIDED BY THE COPYRIGHT HOLDERS AND CONTRIBUTORS "AS IS" AND ANY EXPRESS OR IMPLIED WARRANTIES, INCLUDING, BUT NOT LIMITED TO, THE IMPLIED WARRANTIES OF MERCHANTABILITY AND FITNESS FOR A PARTICULAR PURPOSE ARE DISCLAIMED. IN NO EVENT SHALL THE COPYRIGHT HOLDER OR CONTRIBUTORS BE LIABLE FOR ANY DIRECT, INDIRECT, INCIDENTAL, SPECIAL, EXEMPLARY, OR CONSEQUENTIAL DAMAGES (INCLUDING, BUT NOT LIMITED TO, PROCUREMENT OF SUBSTITUTE GOODS OR SERVICES; LOSS OF USE, DATA, OR PROFITS; OR BUSINESS INTERRUPTION) HOWEVER CAUSED AND ON ANY THEORY OF LIABILITY, WHETHER IN CONTRACT, STRICT LIABILITY, OR TORT (INCLUDING NEGLIGENCE OR OTHERWISE) ARISING IN ANY WAY OUT OF THE USE OF THIS SOFTWARE, EVEN IF ADVISED OF THE POSSIBILITY OF SUCH DAMAGE.
 */

#include <stdlib.h>
// #include <xmmintrin.h>

#include "blasfeo/include/blasfeo_d_aux.h"
#include "blasfeo/include/blasfeo_d_aux_ext_dep.h"

// acados
#include "acados/utils/print.h"
#include "acados_c/external_function_interface.h"
#include "acados_c/ocp_nlp_interface.h"

// example specific includes
#include "examples/c/engine_model/engine_impl_dae_fun.h"
#include "examples/c/engine_model/engine_impl_dae_fun_jac_x_xdot_z.h"
#include "examples/c/engine_model/engine_impl_dae_jac_x_xdot_u_z.h"
#include "examples/c/engine_model/engine_impl_dae_fun_jac_x_xdot_u_z.h"
#include "examples/c/engine_model/engine_ls_cost.h"
#include "examples/c/engine_model/engine_ls_cost_N.h"
#include "examples/c/engine_model/reference.c"

int main()
{
    // _MM_SET_EXCEPTION_MASK(_MM_GET_EXCEPTION_MASK() & ~_MM_MASK_INVALID);

    FILE *out_file = fopen("engine_ux.txt", "w");
    if(ferror(out_file))
        exit(1);

    const int n_sim = 601;
    const int N = 20;

    int nx[N+1], nu[N+1], nz[N+1], ny[N+1], nb[N+1], nbx[N+1], nbu[N+1], ng[N+1], nh[N+1], ns[N+1];
    for (int i = 0; i <= N; ++i)
    {
        nx[i] = 4;
        nu[i] = 2;
        nz[i] = 2;
        ny[i] = 1 + nx[i] + nu[i];
        nbx[i] = nx[i];
        nbu[i] = nu[i];
        nb[i] = nbx[i] + nbu[i];
        ng[i] = 0;
        nh[i] = 0;
        ns[i] = 0;
    }

    nu[N] = 0;
    nz[N] = 0;
    ny[N] = 1 + nx[N];
    nbu[N] = 0;
    nb[N] = nbx[N] + nbu[N];

    int idxb[nbu[0]+nbx[0]];
    for (int i = 0; i < nbu[0]+nbx[0]; ++i)
        idxb[i] = i;

    // sampling time (s)
    double T = 0.05;

    // x: u1, u2, xD1, xD2
    double x0[] = {50, 50, 1.14275, 1.53787};
    // z: xA1, xA2
    double z0[] = {1.28976, 1.78264};
    // u: u1_r, u2_r
    double u[] = {0, 0};

    // reference
    double y_ref[] = {1500, 50, 50, 1.14275, 1.53787, 0, 0};

    // weighting matrices
    double W[ny[0]*ny[0]];
    for (int i = 0; i < ny[0]*ny[0]; ++i)
        W[i] = 0;
    W[0*(ny[0]+1)] = 100;
    W[1*(ny[0]+1)] = 1;
    W[2*(ny[0]+1)] = 1;
    W[3*(ny[0]+1)] = 1;
    W[4*(ny[0]+1)] = 1;
    W[5*(ny[0]+1)] = 0.1;
    W[6*(ny[0]+1)] = 0.1;

    double W_N[ny[N]*ny[N]];
    for (int i = 0; i < ny[N]*ny[N]; ++i)
        W_N[i] = 0;
    W_N[0*(ny[N]+1)] = 100;
    W_N[1*(ny[N]+1)] = 1;
    W_N[2*(ny[N]+1)] = 1;
    W_N[3*(ny[N]+1)] = 1;
    W_N[4*(ny[N]+1)] = 1;

    // bounds
    double lb_0[] = {-10000, -10000, 50, 50, 1.14275, 1.53787};
    double ub_0[] = {+10000, +10000, 50, 50, 1.14275, 1.53787};

    double lb[] = {-10000, -10000, 0, 0, 0.5, 0.5};
    double ub[] = {+10000, +10000, 100, 100, 1.757, 2.125};

    double lb_N[] = {0, 0, 0.5, 0.5};
    double ub_N[] = {100, 100, 1.757, 2.125};

    // implicit dae
    external_function_casadi impl_dae_fun;
    impl_dae_fun.casadi_fun = &engine_impl_dae_fun;
    impl_dae_fun.casadi_work = &engine_impl_dae_fun_work;
    impl_dae_fun.casadi_sparsity_in = &engine_impl_dae_fun_sparsity_in;
    impl_dae_fun.casadi_sparsity_out = &engine_impl_dae_fun_sparsity_out;
    impl_dae_fun.casadi_n_in = &engine_impl_dae_fun_n_in;
    impl_dae_fun.casadi_n_out = &engine_impl_dae_fun_n_out;
    external_function_casadi_create(&impl_dae_fun);

    external_function_casadi impl_dae_fun_jac_x_xdot_z;
    impl_dae_fun_jac_x_xdot_z.casadi_fun = &engine_impl_dae_fun_jac_x_xdot_z;
    impl_dae_fun_jac_x_xdot_z.casadi_work = &engine_impl_dae_fun_jac_x_xdot_z_work;
    impl_dae_fun_jac_x_xdot_z.casadi_sparsity_in = &engine_impl_dae_fun_jac_x_xdot_z_sparsity_in;
    impl_dae_fun_jac_x_xdot_z.casadi_sparsity_out = &engine_impl_dae_fun_jac_x_xdot_z_sparsity_out;
    impl_dae_fun_jac_x_xdot_z.casadi_n_in = &engine_impl_dae_fun_jac_x_xdot_z_n_in;
    impl_dae_fun_jac_x_xdot_z.casadi_n_out = &engine_impl_dae_fun_jac_x_xdot_z_n_out;
    external_function_casadi_create(&impl_dae_fun_jac_x_xdot_z);

    external_function_casadi impl_dae_jac_x_xdot_u_z;
    impl_dae_jac_x_xdot_u_z.casadi_fun = &engine_impl_dae_jac_x_xdot_u_z;
    impl_dae_jac_x_xdot_u_z.casadi_work = &engine_impl_dae_jac_x_xdot_u_z_work;
    impl_dae_jac_x_xdot_u_z.casadi_sparsity_in = &engine_impl_dae_jac_x_xdot_u_z_sparsity_in;
    impl_dae_jac_x_xdot_u_z.casadi_sparsity_out = &engine_impl_dae_jac_x_xdot_u_z_sparsity_out;
    impl_dae_jac_x_xdot_u_z.casadi_n_in = &engine_impl_dae_jac_x_xdot_u_z_n_in;
    impl_dae_jac_x_xdot_u_z.casadi_n_out = &engine_impl_dae_jac_x_xdot_u_z_n_out;
    external_function_casadi_create(&impl_dae_jac_x_xdot_u_z);

    // Only needed for lifted IRK:

    // external_function_casadi engine_impl_dae_fun_jac_x_xdot_u_z;
    // engine_impl_dae_fun_jac_x_xdot_u_z.casadi_fun = &engine_impl_dae_fun_jac_x_xdot_u_z;
    // engine_impl_dae_fun_jac_x_xdot_u_z.casadi_work = &engine_impl_dae_fun_jac_x_xdot_u_z_work;
    // engine_impl_dae_fun_jac_x_xdot_u_z.casadi_sparsity_in = &engine_impl_dae_fun_jac_x_xdot_u_z_sparsity_in;
    // engine_impl_dae_fun_jac_x_xdot_u_z.casadi_sparsity_out = &engine_impl_dae_fun_jac_x_xdot_u_z_sparsity_out;
    // engine_impl_dae_fun_jac_x_xdot_u_z.casadi_n_in = &engine_impl_dae_fun_jac_x_xdot_u_z_n_in;
    // engine_impl_dae_fun_jac_x_xdot_u_z.casadi_n_out = &engine_impl_dae_fun_jac_x_xdot_u_z_n_out;
    // external_function_casadi_create(&engine_impl_dae_fun_jac_x_xdot_u_z);

    external_function_casadi nls_cost_residual;
    nls_cost_residual.casadi_fun = &engine_ls_cost;
    nls_cost_residual.casadi_work = &engine_ls_cost_work;
    nls_cost_residual.casadi_sparsity_in = &engine_ls_cost_sparsity_in;
    nls_cost_residual.casadi_sparsity_out = &engine_ls_cost_sparsity_out;
    nls_cost_residual.casadi_n_in = &engine_ls_cost_n_in;
    nls_cost_residual.casadi_n_out = &engine_ls_cost_n_out;
    external_function_casadi_create(&nls_cost_residual);

    external_function_casadi nls_cost_N_residual;
    nls_cost_N_residual.casadi_fun = &engine_ls_cost_N;
    nls_cost_N_residual.casadi_work = &engine_ls_cost_N_work;
    nls_cost_N_residual.casadi_sparsity_in = &engine_ls_cost_N_sparsity_in;
    nls_cost_N_residual.casadi_sparsity_out = &engine_ls_cost_N_sparsity_out;
    nls_cost_N_residual.casadi_n_in = &engine_ls_cost_N_n_in;
    nls_cost_N_residual.casadi_n_out = &engine_ls_cost_N_n_out;
    external_function_casadi_create(&nls_cost_N_residual);

	ocp_nlp_plan *plan = ocp_nlp_plan_create(N);

	plan->nlp_solver = SQP;
//	plan->nlp_solver = SQP_RTI;

	for (int i = 0; i <= N; i++)
		plan->nlp_cost[i] = NONLINEAR_LS;

<<<<<<< HEAD
	// plan->ocp_qp_solver_plan.qp_solver = FULL_CONDENSING_QPOASES;
	plan->ocp_qp_solver_plan.qp_solver = FULL_CONDENSING_HPIPM;
=======
	plan->ocp_qp_solver_plan.qp_solver = FULL_CONDENSING_QPOASES;
//	plan->ocp_qp_solver_plan.qp_solver = FULL_CONDENSING_HPIPM;
>>>>>>> ea8e3a0f

	for (int i = 0; i < N; i++)
    {
		plan->nlp_dynamics[i] = CONTINUOUS_MODEL;
		plan->sim_solver_plan[i].sim_solver = IRK;
	}

	for (int i = 0; i <= N; i++)
		plan->nlp_constraints[i] = BGH;

	ocp_nlp_config *config = ocp_nlp_config_create(*plan);

    // dimensions
    ocp_nlp_dims *dims = ocp_nlp_dims_create(config);

    ocp_nlp_dims_set_opt_vars(config, dims, "nx", nx);
    ocp_nlp_dims_set_opt_vars(config, dims, "nu", nu);
    ocp_nlp_dims_set_opt_vars(config, dims, "nz", nz);
    ocp_nlp_dims_set_opt_vars(config, dims, "ns", ns);

	for (int i = 0; i <= N; i++)
    {
        ocp_nlp_dims_set_cost(config, dims, i, "ny", &ny[i]);

        ocp_nlp_dims_set_constraints(config, dims, i, "nbx", &nbx[i]);
        ocp_nlp_dims_set_constraints(config, dims, i, "nbu", &nbu[i]);
        ocp_nlp_dims_set_constraints(config, dims, i, "ng", &ng[i]);
        ocp_nlp_dims_set_constraints(config, dims, i, "nh", &nh[i]);
    }


    // in
	ocp_nlp_in *nlp_in = ocp_nlp_in_create(config, dims);
	for (int i = 0; i < N; ++i)
    	nlp_in->Ts[i] = T;

    // cost
    // ocp_nlp_cost_nls_model **cost = (ocp_nlp_cost_nls_model **) nlp_in->cost;
    int status = ACADOS_SUCCESS;

	for (int i = 0; i < N; ++i) {
        if(ocp_nlp_cost_model_set(config, dims, nlp_in, i, "nls_res_jac", &nls_cost_residual)) exit(1);
        if(ocp_nlp_cost_model_set(config, dims, nlp_in, i, "y_ref", y_ref)) exit(1);
        if(ocp_nlp_cost_model_set(config, dims, nlp_in, i, "W", W)) exit(1);
    }

    if(ocp_nlp_cost_model_set(config, dims, nlp_in, N, "nls_res_jac", &nls_cost_N_residual)) exit(1);
    if(ocp_nlp_cost_model_set(config, dims, nlp_in, N, "y_ref", y_ref)) exit(1);
    if(ocp_nlp_cost_model_set(config, dims, nlp_in, N, "W", W_N)) exit(1);

    // dynamics
    for (int i = 0; i < N; ++i)
    {
        if(ocp_nlp_dynamics_model_set(config, dims, nlp_in, i, "impl_ode_fun", &impl_dae_fun)) exit(1);
        if(ocp_nlp_dynamics_model_set(config, dims, nlp_in, i, "impl_ode_fun_jac_x_xdot", &impl_dae_fun_jac_x_xdot_z)) exit(1);
        if(ocp_nlp_dynamics_model_set(config, dims, nlp_in, i, "impl_ode_jac_x_xdot_u", &impl_dae_jac_x_xdot_u_z)) exit(1);
    }

    // bounds
	ocp_nlp_constraints_bgh_model **constraints = (ocp_nlp_constraints_bgh_model **) nlp_in->constraints;

    ocp_nlp_constraints_model_set(config, dims, nlp_in, 0, "lb", lb_0);
    ocp_nlp_constraints_model_set(config, dims, nlp_in, 0, "ub", ub_0);

    for (int i = 0; i < nb[0]; ++i)
        constraints[0]->idxb[i] = idxb[i];

    for (int i = 1; i < N; ++i)
    {
        ocp_nlp_constraints_model_set(config, dims, nlp_in, i, "lb", lb);
        ocp_nlp_constraints_model_set(config, dims, nlp_in, i, "ub", ub);

        for (int j = 0; j < nb[i]; ++j)
            constraints[i]->idxb[j] = idxb[j];
    }

    ocp_nlp_constraints_model_set(config, dims, nlp_in, N, "lb", lb_N);
    ocp_nlp_constraints_model_set(config, dims, nlp_in, N, "ub", ub_N);
    for (int i = 0; i < nb[N]; ++i)
        constraints[N]->idxb[i] = idxb[i];

    // options
    void *nlp_opts = ocp_nlp_opts_create(config, dims);
    int max_iter = 5;
    ocp_nlp_opts_set(config, nlp_opts, "max_iter", &max_iter);

    // out
    ocp_nlp_out *nlp_out = ocp_nlp_out_create(config, dims);

    // solver
	ocp_nlp_solver *solver = ocp_nlp_solver_create(config, dims, nlp_opts);

    // initialize
    for (int i = 0; i < N; ++i)
    {
        blasfeo_pack_dvec(nu[i], u, nlp_out->ux+i, 0);
        blasfeo_pack_dvec(nx[i], x0, nlp_out->ux+i, nu[i]);
        blasfeo_pack_dvec(nz[i], z0, nlp_out->z+i, 0);
    }
    blasfeo_pack_dvec(nx[N], x0, nlp_out->ux+N, nu[N]);

    status = ocp_nlp_precompute(solver, nlp_in, nlp_out);

    for (int i = 0; i < n_sim; ++i)
    {
        printf("\n-----\n");
        y_ref[0] = reference[i];

        for (int j = 0; j <= N; ++j)
            status = ocp_nlp_cost_model_set(config, dims, nlp_in, j, "y_ref", y_ref);

        status = ocp_nlp_solve(solver, nlp_in, nlp_out);

        blasfeo_print_to_file_dvec(out_file, nu[0]+nx[0], nlp_out->ux, 0);

        blasfeo_unpack_dvec(nx[1], nlp_out->ux+1, nu[1], &lb_0[nu[1]]);
        blasfeo_unpack_dvec(nx[1], nlp_out->ux+1, nu[1], &ub_0[nu[1]]);

        ocp_nlp_constraints_model_set(config, dims, nlp_in, 0, "lb", lb_0);
        ocp_nlp_constraints_model_set(config, dims, nlp_in, 0, "ub", ub_0);


        printf("iter %d, status: %d, res = %g\n", i, status, nlp_out->inf_norm_res);
    }

    fclose(out_file);

    // free memory
    ocp_nlp_solver_destroy(solver);
    ocp_nlp_out_destroy(nlp_out);
    ocp_nlp_opts_destroy(nlp_opts);
    ocp_nlp_in_destroy(nlp_in);
    ocp_nlp_dims_destroy(dims);
    ocp_nlp_config_destroy(config);
    ocp_nlp_plan_destroy(plan);

    /* free external function */
    // implicit model
    external_function_casadi_free(&impl_dae_fun);
    external_function_casadi_free(&impl_dae_fun_jac_x_xdot_z);
    external_function_casadi_free(&impl_dae_jac_x_xdot_u_z);
    // external_function_casadi_free(&impl_ode_jac_x_xdot_u);
    external_function_casadi_free(&nls_cost_residual);
    external_function_casadi_free(&nls_cost_N_residual);

    return 0;
}<|MERGE_RESOLUTION|>--- conflicted
+++ resolved
@@ -179,13 +179,8 @@
 	for (int i = 0; i <= N; i++)
 		plan->nlp_cost[i] = NONLINEAR_LS;
 
-<<<<<<< HEAD
-	// plan->ocp_qp_solver_plan.qp_solver = FULL_CONDENSING_QPOASES;
-	plan->ocp_qp_solver_plan.qp_solver = FULL_CONDENSING_HPIPM;
-=======
 	plan->ocp_qp_solver_plan.qp_solver = FULL_CONDENSING_QPOASES;
 //	plan->ocp_qp_solver_plan.qp_solver = FULL_CONDENSING_HPIPM;
->>>>>>> ea8e3a0f
 
 	for (int i = 0; i < N; i++)
     {

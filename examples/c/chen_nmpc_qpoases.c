/*
 *    This file is part of acados.
 *
 *    acados is free software; you can redistribute it and/or
 *    modify it under the terms of the GNU Lesser General Public
 *    License as published by the Free Software Foundation; either
 *    version 3 of the License, or (at your option) any later version.
 *
 *    acados is distributed in the hope that it will be useful,
 *    but WITHOUT ANY WARRANTY; without even the implied warranty of
 *    MERCHANTABILITY or FITNESS FOR A PARTICULAR PURPOSE.  See the GNU
 *    Lesser General Public License for more details.
 *
 *    You should have received a copy of the GNU Lesser General Public
 *    License along with acados; if not, write to the Free Software Foundation,
 *    Inc., 51 Franklin Street, Fifth Floor, Boston, MA  02110-1301  USA
 *
 */

#include <stdio.h>
#include <stdlib.h>

#include "hpmpc/include/aux_d.h"

#include "acados/ocp_qp/ocp_qp_condensing_qpoases.h"
#include "acados/sim/sim_erk_integrator.h"
#include "acados/utils/timing.h"
#include "acados/utils/types.h"
#include "examples/c/chen_model/chen_model.h"

#define NN 13
#define NX 2
#define NU 1

#ifdef DEBUG
static void print_states_controls(real_t *w, int_t N) {
    printf("node\tx\t\t\t\tu\n");
    for (int_t i = 0; i < N; i++) {
        printf("%4d\t%+e %+e\t%+e\n", i, w[i * (NX + NU)], w[i * (NX + NU) + 1],
               w[i * (NX + NU) + 2]);
    }
    printf("%4d\t%+e %+e\n", N, w[N * (NX + NU)], w[N * (NX + NU) + 1]);
}
#endif  // DEBUG

static void shift_states(real_t *w, real_t *x_end, int_t N) {
    for (int_t i = 0; i < N; i++) {
        for (int_t j = 0; j < NX; j++)
            w[i * (NX + NU) + j] = w[(i + 1) * (NX + NU) + j];
    }
    for (int_t j = 0; j < NX; j++) w[N * (NX + NU) + j] = x_end[j];
}

static void shift_controls(real_t *w, real_t *u_end, int_t N) {
    for (int_t i = 0; i < N - 1; i++) {
        for (int_t j = 0; j < NU; j++)
            w[i * (NX + NU) + NX + j] = w[(i + 1) * (NX + NU) + NX + j];
    }
    for (int_t j = 0; j < NU; j++) w[(N - 1) * (NX + NU) + NX + j] = u_end[j];
}

// Simple SQP example for acados
int main() {
    // problem size
    int_t nx[NN + 1];
    int_t nu[NN + 1];
    int_t nb[NN + 1];
    int_t nc[NN + 1];
    nx[0] = NX;
    nu[0] = NU;
    nb[0] = NX;
    nc[0] = 0;
    for (int_t i = 1; i < NN; i++) {
        nx[i] = NX;
        nu[i] = NU;
        nb[i] = 0;
        nc[i] = 0;
    }
    nu[NN] = 0;
    nx[NN] = NX;
    nb[NN] = 0;
    nc[NN] = 0;

    // Problem data
    real_t x0[NX] = {0.5, 0};
    real_t w[NN * (NX + NU) + NX] = {0};  // States and controls stacked
    real_t Q[NX * NX] = {0};
    real_t R[NU * NU] = {0};
    real_t xref[NX] = {0};
    real_t uref[NX] = {0};
    int_t max_sqp_iters = 1;
    int_t max_iters = 1000;
    real_t x_end[NX] = {0};
    real_t u_end[NU] = {0};
    real_t px0[NX];
    int_t idxb0[NX];

    for (int_t i = 0; i < NX; i++) w[i] = x0[i];
    for (int_t i = 0; i < NX; i++) Q[i * (NX + 1)] = 1.0;
    for (int_t i = 0; i < NU; i++) R[i * (NU + 1)] = 0.05;
    for (int_t i = 0; i < NX; i++) idxb0[i] = nu[0] + i;

    // Integrator structs
    real_t T = 0.1;
    sim_in sim_in;
    sim_out sim_out;
    sim_in.num_steps = 10;
    sim_in.step = T / sim_in.num_steps;
    sim_in.VDE_forw = &VDE_fun;
    sim_in.nx = NX;
    sim_in.nu = NU;

    sim_in.sens_forw = true;
    sim_in.sens_adj = false;
    sim_in.sens_hess = false;
    sim_in.num_forw_sens = NX + NU;

    sim_in.x = malloc(sizeof(*sim_in.x) * (NX));
    sim_in.u = malloc(sizeof(*sim_in.u) * (NU));
    sim_in.S_forw = malloc(sizeof(*sim_in.S_forw) * (NX * (NX + NU)));
    for (int_t i = 0; i < NX * (NX + NU); i++) sim_in.S_forw[i] = 0.0;
    for (int_t i = 0; i < NX; i++) sim_in.S_forw[i * (NX + 1)] = 1.0;

    sim_out.xn = malloc(sizeof(*sim_out.xn) * (NX));
    sim_out.S_forw = malloc(sizeof(*sim_out.S_forw) * (NX * (NX + NU)));

    sim_info erk_info;
    sim_out.info = &erk_info;

    sim_RK_opts rk_opts;
    sim_erk_create_arguments(&rk_opts, 4);
    void *erk_work;
    int_t work_space_size = sim_erk_calculate_workspace_size(&sim_in, &rk_opts);
    erk_work = (void *) malloc(work_space_size);

    real_t *pA[NN];
    real_t *pB[NN];
    real_t *pCx[NN + 1];
    real_t *pCu[NN];
    real_t *pb[NN];
    real_t *pQ[NN + 1];
    real_t *pS[NN];
    real_t *pR[NN];
    real_t *pq[NN + 1];
    real_t *pr[NN];
    real_t *px[NN + 1];
    real_t *pu[NN + 1];
    real_t *ppi[NN];
    real_t *plam[NN + 1];
    real_t *plb[NN + 1];
    real_t *pub[NN + 1];
    real_t *plg[NN + 1];
    real_t *pug[NN + 1];
    int_t *pidxb[NN + 1];

    d_zeros(&pA[0], nx[1], nx[0]);  // TODO(dimitris): do we need this? It's the same in the loop
    d_zeros(&pB[0], nx[1], nu[0]);
    d_zeros(&pb[0], nx[1], 1);
    pQ[0] = Q;
    pR[0] = R;
    d_zeros(&pS[0], nu[0], nx[0]);
    d_zeros(&pq[0], nx[0], 1);
    d_zeros(&pr[0], nu[0], 1);
    d_zeros(&px[0], nx[0], 1);
    d_zeros(&pu[0], nu[0], 1);
    d_zeros(&ppi[0], nx[1], 1);
    d_zeros(&plam[0], 2 * nb[0] + 2 * nc[0], 1);
    plb[0] = px0;
    pub[0] = px0;
    pidxb[0] = idxb0;
    for (int_t i = 0; i < NN; i++) {
        d_zeros(&pA[i], nx[i + 1], nx[i]);
        d_zeros(&pB[i], nx[i + 1], nu[i]);
        d_zeros(&pCx[i], nc[i], nx[i]);
        d_zeros(&pCu[i], nc[i], nu[i]);
        d_zeros(&pb[i], nx[i + 1], 1);
        pQ[i] = Q;
        pR[i] = R;
        d_zeros(&pS[i], nu[i], nx[i]);
        d_zeros(&pq[i], nx[i], 1);
        d_zeros(&pr[i], nu[i], 1);
        d_zeros(&px[i], nx[i], 1);
        d_zeros(&pu[i], nu[i], 1);
        d_zeros(&ppi[i], nx[i + 1], 1);
        d_zeros(&plam[i], 2*nb[i] + 2*nc[i], 1);
    }
    pQ[NN] = Q;
    d_zeros(&pq[NN], nx[NN], 1);
    d_zeros(&px[NN], nx[NN], 1);
    d_zeros(&pu[NN], nu[NN], 1);
    d_zeros(&plam[NN], 2*nb[NN] + 2*nc[NN], 1);
    d_zeros(&pCx[NN], nc[NN], nx[NN]);

    // Allocate OCP QP variables
    ocp_qp_in qp_in;
    qp_in.N = NN;
    qp_in.nx = nx;
    qp_in.nu = nu;
    qp_in.nb = nb;
    qp_in.nc = nc;
    qp_in.idxb = (const int_t **)pidxb;
    qp_in.Q = (const real_t **)pQ;
    qp_in.S = (const real_t **)pS;
    qp_in.R = (const real_t **)pR;
    qp_in.q = (const real_t **)pq;
    qp_in.r = (const real_t **)pr;
    qp_in.A = (const real_t **)pA;
    qp_in.B = (const real_t **)pB;
    qp_in.Cx = (const real_t **)pCx;
    qp_in.Cu = (const real_t **)pCu;
    qp_in.b = (const real_t **)pb;
    qp_in.lb = (const real_t **)plb;
    qp_in.ub = (const real_t **)pub;
    qp_in.lc = (const real_t **)plg;
    qp_in.uc = (const real_t **)pug;

    ocp_qp_out qp_out;
    qp_out.x = px;
    qp_out.u = pu;
    qp_out.pi = ppi;
    qp_out.lam = plam;

    ocp_qp_condensing_qpoases_args qpoases_args;
    qpoases_args.cputime = 1000.0;  // maximum cpu time in seconds
    qpoases_args.nwsr = 1000;  // maximum number of working set recalculations
    qpoases_args.warm_start = 0;  // wam start with dual_sol in memory

    int workspace_size = ocp_qp_condensing_qpoases_calculate_workspace_size(&qp_in, &qpoases_args);
    void *workspace = malloc(workspace_size);

    int memory_size = ocp_qp_condensing_qpoases_calculate_memory_size(&qp_in, &qpoases_args);
    void *memory = malloc(memory_size);
<<<<<<< HEAD
    ocp_qp_condensing_qpoases_memory *qpoases_memory;
    ocp_qp_condensing_qpoases_assign_memory(&qp_in, &qpoases_args,
                                            (void **) &qpoases_memory, memory);
=======
    ocp_qp_condensing_qpoases_memory qpoases_memory;
    ocp_qp_condensing_qpoases_create_memory(&qp_in, &qpoases_args, &qpoases_memory, memory);
>>>>>>> 781c61d5

    acados_timer timer;
    real_t total_time = 0;
    acados_tic(&timer);
    for (int_t iter = 0; iter < max_iters; iter++) {
        // printf("\n------ ITERATION %d ------\n", iter);
        for (int_t sqp_iter = 0; sqp_iter < max_sqp_iters; sqp_iter++) {
            for (int_t i = 0; i < NN; i++) {
                // Pass state and control to integrator
                for (int_t j = 0; j < NX; j++)
                    sim_in.x[j] = w[i * (NX + NU) + j];
                for (int_t j = 0; j < NU; j++)
                    sim_in.u[j] = w[i * (NX + NU) + NX + j];
                sim_erk(&sim_in, &sim_out, &rk_opts, 0, erk_work);
                // Construct QP matrices
                for (int_t j = 0; j < NX; j++) {
                    pq[i][j] =
                        Q[j * (NX + 1)] * (w[i * (NX + NU) + j] - xref[j]);
                }
                for (int_t j = 0; j < NU; j++) {
                    pr[i][j] =
                        R[j * (NX + 1)] * (w[i * (NX + NU) + NX + j] - uref[j]);
                }
                for (int_t j = 0; j < NX; j++) {
                    pb[i][j] = sim_out.xn[j] - w[(i + 1) * (NX + NU) + j];
                    for (int_t k = 0; k < NX; k++)
                        pA[i][j * NX + k] = sim_out.S_forw[j * (NX) + k];
                }
                for (int_t j = 0; j < NU; j++)
                    for (int_t k = 0; k < NX; k++)
                        pB[i][j * NX + k] =
                            sim_out.S_forw[NX * NX + NX * j + k];
            }
            for (int_t j = 0; j < NX; j++) {
                px0[j] = (x0[j] - w[j]);
            }
            for (int_t j = 0; j < NX; j++) {
                pq[NN][j] = Q[j * (NX + 1)] * (w[NN * (NX + NU) + j] - xref[j]);
            }
            int status = ocp_qp_condensing_qpoases(
                &qp_in, &qp_out, &qpoases_args, qpoases_memory, workspace);
            if (status) {
                printf("qpOASES returned error status %d\n", status);
                return -1;
            }
            for (int_t i = 0; i < NN; i++) {
                for (int_t j = 0; j < NX; j++)
                    w[i * (NX + NU) + j] += qp_out.x[i][j];
                for (int_t j = 0; j < NU; j++)
                    w[i * (NX + NU) + NX + j] += qp_out.u[i][j];
            }
            for (int_t j = 0; j < NX; j++)
                w[NN * (NX + NU) + j] += qp_out.x[NN][j];
        }
        for (int_t i = 0; i < NX; i++) x0[i] = w[NX + NU + i];
        shift_states(w, x_end, NN);
        shift_controls(w, u_end, NN);
    }
#ifdef DEBUG
    print_states_controls(&w[0], NN);
#endif  // DEBUG
    total_time = acados_toc(&timer);  // in seconds
    printf("Average of %.3f ms per iteration.\n", 1e3*total_time/max_iters);

    free(sim_in.x);
    free(sim_in.u);
    free(sim_in.S_forw);
    free(sim_out.xn);
    free(sim_out.S_forw);

    for (int_t i = 0; i < NN; i++) {
        d_free(pA[i]);
        d_free(pB[i]);
        d_free(pb[i]);
        d_free(pS[i]);
        d_free(pq[i]);
        d_free(pr[i]);
        d_free(px[i]);
        d_free(pu[i]);
        d_free(ppi[i]);
        d_free(plam[i]);
    }
    d_free(pq[NN]);
    d_free(px[NN]);
    d_free(plam[NN]);

    free(rk_opts.A_mat);
    free(rk_opts.b_vec);
    free(rk_opts.c_vec);

    free(erk_work);

    return 0;
}<|MERGE_RESOLUTION|>--- conflicted
+++ resolved
@@ -230,14 +230,9 @@
 
     int memory_size = ocp_qp_condensing_qpoases_calculate_memory_size(&qp_in, &qpoases_args);
     void *memory = malloc(memory_size);
-<<<<<<< HEAD
     ocp_qp_condensing_qpoases_memory *qpoases_memory;
     ocp_qp_condensing_qpoases_assign_memory(&qp_in, &qpoases_args,
                                             (void **) &qpoases_memory, memory);
-=======
-    ocp_qp_condensing_qpoases_memory qpoases_memory;
-    ocp_qp_condensing_qpoases_create_memory(&qp_in, &qpoases_args, &qpoases_memory, memory);
->>>>>>> 781c61d5
 
     acados_timer timer;
     real_t total_time = 0;
